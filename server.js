<<<<<<< HEAD
// server.js - Caspio API Proxy Server (Refactored)

const express = require('express');
const config = require('./src/config');
const { applyMiddleware, errorHandler } = require('./src/middleware');
const {
  pricingRoutes,
  productsRoutes,
  cartRoutes,
  ordersRoutes,
  inventoryRoutes,
  pricingMatrixRoutes,
  quotesRoutes,
  miscRoutes
} = require('./src/routes');

const app = express();

// Apply middleware
applyMiddleware(app);

// Mount routes
app.use('/api', pricingRoutes);
app.use('/api', productsRoutes);
app.use('/api', cartRoutes);
app.use('/api', ordersRoutes);
app.use('/api', inventoryRoutes);
app.use('/api', pricingMatrixRoutes);
app.use('/api', quotesRoutes);
app.use('/api', miscRoutes);

// Mount misc routes directly on root for status and test endpoints
app.use('/', miscRoutes);

// Error handling middleware (should be last)
app.use(errorHandler);

// Start the server
app.listen(config.port, () => {
  console.log(`Server listening on port ${config.port}`);
  console.log(`Caspio domain: ${config.caspio.domain}`);
  console.log(`Environment: ${process.env.NODE_ENV || 'development'}`);
=======
// server.js - Caspio API Proxy Server

require('dotenv').config(); // Load .env file for local dev

const express = require('express');
const axios = require('axios');

const app = express();
const PORT = process.env.PORT || 3000; // Use Heroku's port or 3000 locally

// --- Caspio Configuration ---
const caspioDomain = process.env.CASPIO_ACCOUNT_DOMAIN;
const clientId = process.env.CASPIO_CLIENT_ID;
const clientSecret = process.env.CASPIO_CLIENT_SECRET;

if (!caspioDomain || !clientId || !clientSecret) {
    console.error("FATAL ERROR: Caspio environment variables (DOMAIN, CLIENT_ID, CLIENT_SECRET) not set.");
    process.exit(1);
}

const caspioTokenUrl = `https://${caspioDomain}/oauth/token`;
const caspioApiBaseUrl = `https://${caspioDomain}/rest/v2`; // Using v2 API

// --- Simple In-Memory Token Cache ---
let caspioAccessToken = null;
let tokenExpiryTime = 0;

// --- Middleware ---
app.use(express.json()); // Parse JSON bodies (for potential future POST requests)
app.use(express.static('.')); // Serve static files from the current directory

// CORS Middleware - Allow requests from all origins for testing
app.use((req, res, next) => {
    // Allow requests from any origin for testing purposes
    // In production, this should be restricted to specific domains
    res.setHeader('Access-Control-Allow-Origin', '*');
    
    res.setHeader('Access-Control-Allow-Methods', 'GET, POST, PUT, DELETE, OPTIONS');
    res.setHeader('Access-Control-Allow-Headers', 'Content-Type, Authorization');
    
    if (req.method === 'OPTIONS') {
        return res.sendStatus(200);
    }
    next();
});


// --- Helper Functions ---

/**
 * Gets a valid Caspio Access Token, requesting a new one if needed.
 * Uses simple in-memory cache.
 */
async function getCaspioAccessToken() {
    const now = Math.floor(Date.now() / 1000); // Time in seconds
    const bufferSeconds = 60; // Refresh token if it expires within 60 seconds

    if (caspioAccessToken && now < (tokenExpiryTime - bufferSeconds)) {
        // console.log("Using cached Caspio token."); // Uncomment for debugging
        return caspioAccessToken;
    }

    console.log("Requesting new Caspio access token...");
    try {
        const response = await axios.post(caspioTokenUrl, new URLSearchParams({
            'grant_type': 'client_credentials',
            'client_id': clientId,
            'client_secret': clientSecret
        }), {
            headers: { 'Content-Type': 'application/x-www-form-urlencoded' },
            timeout: 10000 // Add timeout (10 seconds)
        });

        if (response.data && response.data.access_token) {
            caspioAccessToken = response.data.access_token;
            tokenExpiryTime = now + response.data.expires_in;
            console.log("New Caspio token obtained. Expires around:", new Date(tokenExpiryTime * 1000).toLocaleTimeString());
            return caspioAccessToken;
        } else {
            throw new Error("Invalid response structure from token endpoint.");
        }
    } catch (error) {
        console.error("Error getting Caspio access token:", error.response ? JSON.stringify(error.response.data) : error.message);
        caspioAccessToken = null; // Clear invalid token
        tokenExpiryTime = 0;
        throw new Error("Could not obtain Caspio access token.");
    }
}

/**
 * Makes an authenticated request to the Caspio API.
 * @param {string} method - HTTP method ('get', 'post', etc.)
 * @param {string} resourcePath - Path relative to base API URL (e.g., '/tables/YourTable/records')
 * @param {object} [params={}] - URL query parameters (e.g., { 'q.where': "Field='value'" })
 * @param {object} [data=null] - Request body data (for POST/PUT)
 * @returns {Promise<object>} - The 'Result' array from the Caspio response
 *
 * @deprecated Use fetchAllCaspioPages instead to handle Caspio pagination properly
 * This function only fetches a single page of results and should not be used for endpoints
 * where the result set might be large or paginated.
 */
async function makeCaspioRequest(method, resourcePath, params = {}, data = null) {
    try {
        const token = await getCaspioAccessToken();
        const url = `${caspioApiBaseUrl}${resourcePath}`;
        console.log(`Making Caspio Request: ${method.toUpperCase()} ${url} PARAMS: ${JSON.stringify(params)}`);

        const config = {
            method: method,
            url: url,
            headers: {
                'Authorization': `Bearer ${token}`,
                'Content-Type': 'application/json'
            },
            params: params, // Axios handles query string building
            data: data,     // Axios handles request body
            timeout: 15000 // Add timeout (15 seconds)
        };

        console.log(`Request config: ${JSON.stringify(config, (key, value) =>
            key === 'Authorization' ? '***REDACTED***' : value)}`);

        const response = await axios(config);
        console.log(`Response status: ${response.status}`);

        if (response.data && response.data.Result) {
            return response.data.Result;
        } else {
            console.warn("Caspio API response did not contain 'Result':", response.data);
            return []; // Return empty array if structure is unexpected
        }
    } catch (error) {
        console.error(`Error making Caspio request to ${resourcePath}:`, error.response ? JSON.stringify(error.response.data) : error.message);
        // Throw a more specific error to be caught by the endpoint handler
        throw new Error(`Failed to fetch data from Caspio resource: ${resourcePath}. Status: ${error.response?.status}`);
    }
}

/**
 * IMPORTANT: Caspio API uses pagination. This function fetches ALL records
 * from a Caspio resource, handling pagination.
 * @param {string} resourcePath - Path relative to base API URL (e.g., '/tables/YourTable/records')
 * @param {object} [initialParams={}] - Initial URL query parameters
 * @param {object} [options={}] - Options like maxPages, earlyExitCondition, pageCallback
 * @returns {Promise<object[]>} - The combined 'Result' array from all pages.
 */
async function fetchAllCaspioPages(resourcePath, initialParams = {}, options = {}) {
    let allResults = [];
    let params = { ...initialParams };
    params['q.limit'] = params['q.limit'] || 1000;
    let nextPageUrl = `${caspioApiBaseUrl}${resourcePath}`;

    const defaultOptions = {
        maxPages: 10, // Default max pages, can be overridden by options
        earlyExitCondition: null,
        pageCallback: null
    };
    const mergedOptions = { ...defaultOptions, ...options };
    
    // console.log(`Fetching up to ${mergedOptions.maxPages} pages for: ${resourcePath} with initial params: ${JSON.stringify(params)}`); // Verbose

    try {
        const token = await getCaspioAccessToken(); // Ensure getCaspioAccessToken is defined and working
        let pageCount = 0;
        let morePages = true;
        let currentRequestParams = { ...params };

        while (morePages && pageCount < mergedOptions.maxPages) {
            pageCount++;
            let currentUrl = nextPageUrl;

            if (pageCount === 1 || !nextPageUrl || !nextPageUrl.includes('@nextpage')) {
                 if (pageCount > 1) {
                    currentRequestParams['q.skip'] = (pageCount - 1) * (params['q.limit']);
                 }
                 currentUrl = `${caspioApiBaseUrl}${resourcePath}`;
            } else {
                currentRequestParams = undefined;
            }
            
            // console.log(`Fetching page ${pageCount} from: ${currentUrl.replace(caspioApiBaseUrl, '')} with params: ${JSON.stringify(currentRequestParams)}`); // Verbose
            const config = {
                method: 'get', url: currentUrl,
                headers: { 'Authorization': `Bearer ${token}` },
                params: currentRequestParams, timeout: 30000
            };

            const response = await axios(config);

            if (response.data && response.data.Result) {
                const pageResults = response.data.Result;
                // console.log(`Page ${pageCount} of ${resourcePath} contains ${pageResults.length} records.`); // Verbose

                const processedResults = mergedOptions.pageCallback ? mergedOptions.pageCallback(pageCount, pageResults) : pageResults;
                allResults = allResults.concat(processedResults);

                if (mergedOptions.earlyExitCondition && mergedOptions.earlyExitCondition(allResults)) {
                    console.log(`Early exit condition met after ${pageCount} pages for ${resourcePath}.`);
                    morePages = false;
                } else {
                    nextPageUrl = response.data['@nextpage'] ? response.data['@nextpage'] : null;
                    if (nextPageUrl) {
                        if (!nextPageUrl.startsWith('http')) {
                            nextPageUrl = caspioApiBaseUrl + (nextPageUrl.startsWith('/') ? '' : '/') + nextPageUrl;
                        }
                        morePages = true;
                    } else if (pageResults.length >= (params['q.limit']) && pageCount < mergedOptions.maxPages) {
                        console.log(`No @nextpage link for ${resourcePath} (page ${pageCount}), but page was full. Will attempt manual pagination if not at maxPages.`);
                        morePages = true;
                    } else {
                        morePages = false;
                    }
                }
            } else {
                console.warn(`Caspio API response page for ${resourcePath} did not contain 'Result':`, response.data);
                morePages = false;
            }
        }
        console.log(`Finished fetching ${pageCount} page(s), total ${allResults.length} records for ${resourcePath}.`);
        return allResults;
    } catch (error) {
        console.error(`Error in fetchAllCaspioPages for ${resourcePath}:`, error.response ? JSON.stringify(error.response.data) : error.message, error.stack);
        throw new Error(`Failed to fetch all data from Caspio resource: ${resourcePath}. Original error: ${error.message}`);
    }
}

// --- API Endpoints ---

// Simple status check
app.get('/status', (req, res) => {
    res.json({ status: 'Proxy server running', caspio_domain: caspioDomain });
});

// Get Pricing Tiers based on Decoration Method
// Example: /api/pricing-tiers?method=DTG
app.get('/api/pricing-tiers', async (req, res) => {
    const { method } = req.query;
    if (!method) {
        return res.status(400).json({ error: 'Missing required query parameter: method' });
    }
    try {
        // Use Pricing_Tiers table instead of view
        const resource = '/tables/Pricing_Tiers/records';
        
        // Special handling for Embroidery - map to EmbroideryShirts
        let whereClause;
        if (method === 'Embroidery') {
            whereClause = `DecorationMethod='EmbroideryShirts'`;
            console.log(`Special handling for Embroidery method: querying for EmbroideryShirts`);
        } else {
            whereClause = `DecorationMethod='${method}'`;
        }
        
        const params = {
            'q.where': whereClause,
            // Select all fields from the Pricing_Tiers table
            'q.select': 'PK_ID,TierID,DecorationMethod,TierLabel,MinQuantity,MaxQuantity,MarginDenominator,TargetMargin,LTM_Fee',
            'q.limit': 100 // Ensure all tiers are fetched
        };
        // Use fetchAllCaspioPages to handle pagination
        const result = await fetchAllCaspioPages(resource, params);
        res.json(result);
    } catch (error) {
        res.status(500).json({ error: error.message || 'Failed to fetch pricing tiers.' });
    }
});


// Get Embroidery Costs
// Example: /api/embroidery-costs?itemType=Cap&stitchCount=8000
app.get('/api/embroidery-costs', async (req, res) => {
    const { itemType, stitchCount } = req.query;
    if (!itemType || !stitchCount) {
        return res.status(400).json({ error: 'Missing required query parameters: itemType, stitchCount' });
    }
    // Basic validation for stitch count
    const validStitches = ['5000', '8000', '10000'];
    if (!validStitches.includes(stitchCount)) {
         return res.status(400).json({ error: 'Invalid stitchCount parameter.' });
    }

    try {
        const resource = '/tables/Embroidery_Costs/records'; // Using table instead of view
        const params = {
            'q.where': `ItemType='${itemType}' AND StitchCount=${stitchCount}`,
            'q.select': 'TierLabel,EmbroideryCost', // Select needed fields
            'q.limit': 100
        };
        // Use fetchAllCaspioPages to handle pagination
        const result = await fetchAllCaspioPages(resource, params);
        // Return as an object keyed by TierLabel for easier lookup in frontend
        const costs = {};
        result.forEach(item => {
             costs[item.TierLabel] = item.EmbroideryCost;
        });
        res.json(costs);
    } catch (error) {
        res.status(500).json({ error: error.message || 'Failed to fetch embroidery costs.' });
    }
});

// Get DTG Costs (Fetch all and let frontend filter/use as needed)
// Example: /api/dtg-costs
app.get('/api/dtg-costs', async (req, res) => {
    try {
        const resource = '/tables/DTG_Costs/records'; // Using table instead of view
        const params = {
             'q.select': 'PrintLocationCode,TierLabel,PrintCost',
             'q.limit': 500 // Ensure all location/tier combos are fetched
        };
        // Use fetchAllCaspioPages to handle pagination
        const result = await fetchAllCaspioPages(resource, params);
         // Return as nested object: { LC: { '1-23': 7.00, ... }, FF: { ... } }
         const costs = {};
         result.forEach(item => {
             if (!costs[item.PrintLocationCode]) {
                 costs[item.PrintLocationCode] = {};
             }
             costs[item.PrintLocationCode][item.TierLabel] = item.PrintCost;
         });
        res.json(costs);
    } catch (error) {
        res.status(500).json({ error: error.message || 'Failed to fetch DTG costs.' });
    }
});

// Get Screenprint Costs
// Example: /api/screenprint-costs?costType=PrimaryLocation
// Example: /api/screenprint-costs?costType=AdditionalLocation
app.get('/api/screenprint-costs', async (req, res) => {
     const { costType } = req.query;
     if (!costType || (costType !== 'PrimaryLocation' && costType !== 'AdditionalLocation')) {
         return res.status(400).json({ error: 'Missing or invalid required query parameter: costType (PrimaryLocation or AdditionalLocation)' });
     }
    try {
        const resource = '/tables/Screenprint_Costs/records'; // Using table instead of view
        const params = {
             'q.where': `CostType='${costType}'`,
             'q.select': 'TierLabel,ColorCount,BasePrintCost',
             'q.limit': 500 // Ensure all tier/color combos are fetched
        };
        // Use fetchAllCaspioPages to handle pagination
        const result = await fetchAllCaspioPages(resource, params);
         // Return as nested object: { '13-36': { 1: 2.35, 2: 2.85, ... }, '37-72': { ... } }
         const costs = {};
         result.forEach(item => {
             if (!costs[item.TierLabel]) {
                 costs[item.TierLabel] = {};
             }
             costs[item.TierLabel][item.ColorCount] = item.BasePrintCost;
         });
        res.json(costs);
    } catch (error) {
        res.status(500).json({ error: error.message || 'Failed to fetch screenprint costs.' });
    }
});

// Get Pricing Rules based on Decoration Method
// Example: /api/pricing-rules?method=ScreenPrint
app.get('/api/pricing-rules', async (req, res) => {
     const { method } = req.query;
     if (!method) {
         return res.status(400).json({ error: 'Missing required query parameter: method' });
     }
    try {
        const resource = '/tables/Pricing_Rules/records'; // Using table instead of view
        // Fetch rules specific to the method OR 'All'
        const whereClause = `DecorationMethod='${method}' OR DecorationMethod='All'`;
        const params = {
             'q.where': whereClause,
             'q.select': 'RuleName,RuleValue',
             'q.limit': 100
        };
        // Use fetchAllCaspioPages to handle pagination
        const result = await fetchAllCaspioPages(resource, params);
         // Return as object: { RoundingMethod: 'CeilDollar', FlashCharge: '0.35', ... }
         const rules = {};
         result.forEach(item => {
             rules[item.RuleName] = item.RuleValue;
         });
        res.json(rules);
    } catch (error) {
        res.status(500).json({ error: error.message || 'Failed to fetch pricing rules.' });
    }
});

// Get Base Item Costs (Max Case Price per Size for a Style)
// Example: /api/base-item-costs?styleNumber=XYZ123
app.get('/api/base-item-costs', async (req, res) => {
    const { styleNumber } = req.query;
    if (!styleNumber) {
        return res.status(400).json({ error: 'Missing required query parameter: styleNumber' });
    }
    try {
        // Use Inventory table
        const resource = '/tables/Inventory/records'; // Using Inventory table
        const params = {
            'q.where': `catalog_no='${styleNumber}'`, // Ensure field name matches your table/view
            'q.select': 'size,case_price,SizeSortOrder', // Added SizeSortOrder for proper size sorting
            'q.limit': 2000 // Fetch all relevant size/color records for the style
        };
        // Use fetchAllCaspioPages to handle pagination
        const result = await fetchAllCaspioPages(resource, params);

        // Process results server-side to find max case price per size
        const maxPrices = {};
        const sizeSortOrders = {};
        
        result.forEach(item => {
            if (item.size && item.case_price !== null && !isNaN(item.case_price)) {
                const size = item.size;
                const price = parseFloat(item.case_price);
                const sortOrder = item.SizeSortOrder || 999; // Default high value if missing
                
                // Store the sort order for each size
                if (!sizeSortOrders[size] || sortOrder < sizeSortOrders[size]) {
                    sizeSortOrders[size] = sortOrder;
                }
                
                // Find the max price for each size
                if (!maxPrices[size] || price > maxPrices[size]) {
                    maxPrices[size] = price;
                }
            }
        });

        if (Object.keys(maxPrices).length === 0) {
            // Optional: Return 404 if no data found for the style? Or just empty object?
            console.warn(`No inventory cost data found for style: ${styleNumber}`);
            // return res.status(404).json({ error: `No inventory cost data found for style: ${styleNumber}` });
        }

        // Create a response that includes both the original format and the sort orders
        const response = {
            prices: maxPrices,
            sortOrders: sizeSortOrders
        };

        res.json(response); // Return object: { prices: { "S": 10.50, "M": 10.50 }, sortOrders: { "S": 10, "M": 20 } }

    } catch (error) {
        res.status(500).json({ error: error.message || 'Failed to fetch base item costs.' });
    }
});

// Test endpoint for Sanmar_Bulk_251816_Feb2024 table
app.get('/api/test-sanmar-bulk', async (req, res) => {
    try {
        const resource = '/tables/Sanmar_Bulk_251816_Feb2024/records';
        const params = {
            'q.limit': 10 // Limit to 10 records for testing
        };
        // Use fetchAllCaspioPages to handle pagination
        const result = await fetchAllCaspioPages(resource, params);
        res.json(result);
    } catch (error) {
        res.status(500).json({ error: error.message || 'Failed to fetch Sanmar bulk data.' });
    }
});

// --- ENHANCED Endpoint: Style Search Autocomplete with Improved Pagination ---
// Example: /api/stylesearch?term=PC
app.get('/api/stylesearch', async (req, res) => {
    const { term } = req.query;
    if (!term || term.length < 2) { // Require at least 2 characters
        return res.json([]);
    }
    try {
        console.log(`Style search for term: "${term}" (${term.length} characters)`);
        const resource = '/tables/Sanmar_Bulk_251816_Feb2024/records';
        
        // IMPORTANT: Set a very high limit to ensure we get as many results per page as possible
        // This helps with pagination by reducing the number of API calls needed
        const MAX_LIMIT = 1000;
        
        // First, try to find styles that START with the search term (highest priority)
        const startsWithClause = `STYLE LIKE '${term}%'`;
        
        const startsWithParams = {
            'q.where': startsWithClause,
            'q.select': 'STYLE, PRODUCT_TITLE',
            'q.orderby': 'STYLE ASC',
            'q.limit': MAX_LIMIT // Use maximum limit for better pagination handling
        };
        
        console.log(`Fetching all styles that START with "${term}" using pagination...`);
        // Use fetchAllCaspioPages to handle pagination - this will get ALL pages
        const startsWithResults = await fetchAllCaspioPages(resource, startsWithParams);
        console.log(`Style search found ${startsWithResults.length} total "starts with" matches for "${term}" across all pages`);

        // If we have enough "starts with" results, we can skip the "contains" search
        let containsResults = [];
        if (startsWithResults.length < 20 && term.length >= 3) {
            // If we don't have many "starts with" results and the term is at least 3 chars,
            // also look for styles that CONTAIN the search term (lower priority)
            const containsClause = `STYLE LIKE '%${term}%' AND NOT STYLE LIKE '${term}%'`;
            
            const containsParams = {
                'q.where': containsClause,
                'q.select': 'STYLE, PRODUCT_TITLE',
                'q.orderby': 'STYLE ASC',
                'q.limit': MAX_LIMIT // Use maximum limit for better pagination handling
            };
            
            console.log(`Fetching all styles that CONTAIN "${term}" using pagination...`);
            containsResults = await fetchAllCaspioPages(resource, containsParams);
            console.log(`Style search found ${containsResults.length} additional "contains" matches for "${term}" across all pages`);
        }
        
        // Combine results, with "starts with" matches first
        const combinedResults = [...startsWithResults, ...containsResults];
        console.log(`Combined results before filtering: ${combinedResults.length}`);
        
        // Filter out nulls and empty strings
        const validResults = combinedResults.filter(item => item.STYLE && item.STYLE.trim() !== '');
        console.log(`Valid results after filtering: ${validResults.length}`);
        
        // Deduplicate by STYLE
        const styleMap = new Map();
        validResults.forEach(item => {
            if (!styleMap.has(item.STYLE)) {
                styleMap.set(item.STYLE, item);
            }
        });
        
        // Convert to array and sort alphabetically
        const uniqueResults = Array.from(styleMap.values());
        uniqueResults.sort((a, b) => a.STYLE.localeCompare(b.STYLE));
        console.log(`Unique styles after deduplication: ${uniqueResults.length}`);
        
        // Limit to 100 results (increased from 50 for more comprehensive results)
        const limitedResults = uniqueResults.slice(0, 100);
        
        // Format for autocomplete with enhanced labels
        const suggestions = limitedResults.map(item => {
            const titleSuffix = item.PRODUCT_TITLE ? ` - ${item.PRODUCT_TITLE}` : '';
            
            return {
                label: `${item.STYLE}${titleSuffix}`, // Show style number and title for better context
                value: item.STYLE  // Use the style number when selected
            };
        });

        console.log(`Style search returning ${suggestions.length} suggestions for "${term}"`);
        res.json(suggestions);
    } catch (error) {
        console.error("Style search error:", error.message);
        res.status(500).json({ error: 'Failed to perform style search.' });
    }
});


// --- UPDATED Endpoint: Product Details with Color-Specific Images ---
// Example: /api/product-details?styleNumber=PC61&color=Red or /api/product-details?styleNumber=PC61&COLOR_NAME=Red
app.get('/api/product-details', async (req, res) => {
    // Accept both 'color' and 'COLOR_NAME' parameters for flexibility
    const { styleNumber, color, COLOR_NAME, CATALOG_COLOR } = req.query;
    // Use the first available color parameter (prioritize 'color' for backward compatibility)
    const colorParam = color || COLOR_NAME || CATALOG_COLOR;
    
    if (!styleNumber) {
        return res.status(400).json({ error: 'Missing required query parameter: styleNumber' });
    }
    try {
        // First, get basic product details (title, description)
        const resource = '/tables/Sanmar_Bulk_251816_Feb2024/records';
        let whereClause = `STYLE='${styleNumber}'`;
        
        // If color is provided, use it to filter results
        if (colorParam) {
            whereClause += ` AND (CATALOG_COLOR='${colorParam}' OR COLOR_NAME='${colorParam}')`;
        }
        
        const params = {
            'q.where': whereClause,
            'q.select': 'PRODUCT_TITLE, PRODUCT_DESCRIPTION, COLOR_NAME, CATALOG_COLOR',
            'q.limit': 1 // Just need one row for basic details
        };
        console.log(`Product Details: Fetching for Style=${styleNumber}, Color=${colorParam || 'Any'}`);
        // Use fetchAllCaspioPages to handle pagination
        const result = await fetchAllCaspioPages(resource, params);


        if (result.length === 0) {
            return res.status(404).json({ error: `Product details not found for style: ${styleNumber}${colorParam ? ` and color: ${colorParam}` : ''}` });
        }
        
        // Get the basic product details
        const productDetails = result[0];
        const colorName = productDetails.COLOR_NAME || colorParam || '';
        
        // Now, get color-specific images
        // If color is provided, get images for that specific color
        // Otherwise, get images for any color of the style
        const imageParams = {
            'q.where': colorParam ?
                `STYLE='${styleNumber}' AND (CATALOG_COLOR='${colorParam}' OR COLOR_NAME='${colorParam}')` :
                `STYLE='${styleNumber}'`,
            'q.select': 'FRONT_FLAT, FRONT_MODEL, BACK_FLAT, BACK_MODEL, COLOR_NAME, CATALOG_COLOR',
            'q.limit': 10 // Get a few records to find one with images
        };
        console.log(`Product Images: Fetching for Style=${styleNumber}, Color=${colorParam || 'Any'}`);
        // Use fetchAllCaspioPages to handle pagination
        const imageResults = await fetchAllCaspioPages(resource, imageParams);
        
        
        // First, try to find a record with the exact requested color that has images
        let imageRecord = null;
        
        if (colorParam) {
            // Look for records that match the requested color AND have images
            imageRecord = imageResults.find(record =>
                (record.CATALOG_COLOR === colorParam || record.COLOR_NAME === colorParam) &&
                (record.FRONT_MODEL || record.FRONT_FLAT || record.BACK_MODEL || record.BACK_FLAT)
            );
            
            console.log(`Product Images: ${imageRecord ? 'Found' : 'Did not find'} images for exact color match: ${colorParam}`);
        }
        
        // If no color-specific record with images was found, fall back to any record with images
        if (!imageRecord) {
            imageRecord = imageResults.find(record =>
                record.FRONT_MODEL || record.FRONT_FLAT || record.BACK_MODEL || record.BACK_FLAT
            ) || {};
            
            console.log(`Product Images: Using fallback images from color: ${imageRecord.COLOR_NAME || 'unknown'}`);
        }
        
        // Combine the basic details with the images
        const response = {
            ...productDetails,
            FRONT_FLAT: imageRecord.FRONT_FLAT || '',
            FRONT_MODEL: imageRecord.FRONT_MODEL || '',
            BACK_FLAT: imageRecord.BACK_FLAT || '',
            BACK_MODEL: imageRecord.BACK_MODEL || '',
            // Include the color information from the image record if it exists
            COLOR_NAME: productDetails.COLOR_NAME || imageRecord.COLOR_NAME || '',
            CATALOG_COLOR: productDetails.CATALOG_COLOR || imageRecord.CATALOG_COLOR || ''
        };
        
        console.log(`Product Details: Returning details for Style=${styleNumber}, Color=${response.COLOR_NAME}`);
        res.json(response);

    } catch (error) {
        console.error("Product Details Error:", error);
        res.status(500).json({ error: error.message || 'Failed to fetch product details.' });
    }
});

// --- UPDATED Endpoint: Color Swatches (Handles Pagination) ---
// Example: /api/color-swatches?styleNumber=PC61
app.get('/api/color-swatches', async (req, res) => {
    const { styleNumber } = req.query;
    if (!styleNumber) {
        return res.status(400).json({ error: 'Missing required query parameter: styleNumber' });
    }
    try {
        const resource = '/tables/Sanmar_Bulk_251816_Feb2024/records';
        const params = {
            'q.where': `STYLE='${styleNumber}'`,
            'q.select': 'COLOR_NAME, CATALOG_COLOR, COLOR_SQUARE_IMAGE',
            // 'q.distinct': true, // Leave distinct OFF to get all variations
            'q.orderby': 'COLOR_NAME ASC',
            'q.limit': 1000 // Ask for max per page
        };
        // Use the new function to fetch all pages
        const result = await fetchAllCaspioPages(resource, params);
        // Filter out results where essential swatch info might be missing
        const validSwatches = result.filter(item => item.COLOR_NAME && item.CATALOG_COLOR && item.COLOR_SQUARE_IMAGE);
        
        // Deduplicate swatches based on COLOR_NAME to ensure each color appears only once
        const uniqueSwatches = [];
        const seenColors = new Set();
        
        for (const swatch of validSwatches) {
            if (!seenColors.has(swatch.COLOR_NAME)) {
                seenColors.add(swatch.COLOR_NAME);
                uniqueSwatches.push(swatch);
            }
        }
        
        console.log(`Returning ${uniqueSwatches.length} unique colors out of ${validSwatches.length} total swatches for style ${styleNumber}`);
        res.json(uniqueSwatches);
    } catch (error) {
        res.status(500).json({ error: error.message || 'Failed to fetch color swatches.' });
    }
});
// --- UPDATED Endpoint: Get Inventory Data (Handles Pagination) ---
// Example: /api/inventory?styleNumber=S100&color=Red
app.get('/api/inventory', async (req, res) => {
    const { styleNumber, color } = req.query;
    if (!styleNumber) {
        return res.status(400).json({ error: 'Missing required query parameter: styleNumber' });
    }
    try {
        const resource = '/tables/Inventory/records';
        let whereClause = `catalog_no='${styleNumber}'`;
        if (color) {
            whereClause += ` AND catalog_color='${color}'`;
        }
        const params = {
            'q.where': whereClause,
            'q.select': 'WarehouseName, size, quantity, WarehouseSort, SizeSortOrder',
            'q.orderby': 'WarehouseSort ASC, SizeSortOrder ASC',
            'q.limit': 1000 // Ask for max per page
        };
        // Use the new function to fetch all pages
        const result = await fetchAllCaspioPages(resource, params);
        
        if (result.length === 0) {
            console.warn(`No inventory data found for style: ${styleNumber}${color ? ` and color: ${color}` : ''}`);
        }
        
        res.json(result);
        
    } catch (error) {
        res.status(500).json({ error: error.message || 'Failed to fetch inventory data.' });
    }
});

// --- UPDATED Endpoint: Product Search by Brand ---
// Example: /api/products-by-brand?brand=Bella+%2B+Canvas
app.get('/api/products-by-brand', async (req, res) => {
    const { brand } = req.query;
    if (!brand) {
        return res.status(400).json({ error: 'Missing required query parameter: brand' });
    }
    try {
        console.log(`Searching for products with brand containing: "${brand}"`);
        const resource = '/tables/Sanmar_Bulk_251816_Feb2024/records';
        const params = {
            // Try a simpler approach without UPPER() function
            'q.where': `BRAND_NAME LIKE '%${brand}%'`,
            'q.select': 'STYLE, PRODUCT_TITLE, COLOR_NAME, FRONT_FLAT, BRAND_NAME, BRAND_LOGO_IMAGE',
            // Remove distinct to get all results
            'q.orderby': 'STYLE ASC',
            'q.limit': 5000 // Increase limit to get more results
        };
        
        console.log(`Fetching all pages from Caspio for brand: ${brand}`);
        
        // Use fetchAllCaspioPages to get all results
        const result = await fetchAllCaspioPages(resource, params);
        console.log(`Found ${result.length} total records matching brand: ${brand}`);
        
        // Log the first few results to see what brands are being returned
        if (result.length > 0) {
            console.log("Sample brands found:");
            const sampleBrands = new Set();
            result.slice(0, Math.min(10, result.length)).forEach(item => {
                sampleBrands.add(item.BRAND_NAME);
            });
            console.log([...sampleBrands]);
        }
        
        // Deduplicate by STYLE to get unique products
        const uniqueProducts = [];
        const seenStyles = new Set();
        
        for (const product of result) {
            if (!seenStyles.has(product.STYLE)) {
                seenStyles.add(product.STYLE);
                uniqueProducts.push(product);
            }
        }
        
        console.log(`Returning ${uniqueProducts.length} unique products for brand: ${brand}`);
        res.json(uniqueProducts);
    } catch (error) {
        console.error("Error in products-by-brand:", error);
        res.status(500).json({ error: error.message || 'Failed to fetch products by brand.' });
    }
});

// --- NEW Endpoint: Product Search by Category ---
// Example: /api/products-by-category?category=T-Shirts
app.get('/api/products-by-category', async (req, res) => {
    const { category } = req.query;
    if (!category) {
        return res.status(400).json({ error: 'Missing required query parameter: category' });
    }
    try {
        const resource = '/tables/Sanmar_Bulk_251816_Feb2024/records';
        const params = {
            // Use exact match for category name to ensure we get all T-shirts
            'q.where': `CATEGORY_NAME='${category}'`,
            'q.select': 'STYLE, PRODUCT_TITLE, COLOR_NAME, FRONT_FLAT, BRAND_NAME, BRAND_LOGO_IMAGE',
            // Remove distinct to get all results
            'q.orderby': 'STYLE ASC',
            'q.limit': 10000 // Increase limit to get more results
        };
        
        console.log(`Fetching all pages from Caspio for category: ${category}`);
        // Use fetchAllCaspioPages to handle pagination
        const result = await fetchAllCaspioPages(resource, params);
        console.log(`Found ${result.length} total records matching category: ${category}`);
        
        
        // Deduplicate by STYLE to get unique products
        const uniqueProducts = [];
        const seenStyles = new Set();
        
        for (const product of result) {
            if (!seenStyles.has(product.STYLE)) {
                seenStyles.add(product.STYLE);
                uniqueProducts.push(product);
            }
        }
        
        console.log(`Returning ${uniqueProducts.length} unique products for category: ${category}`);
        res.json(uniqueProducts);
    } catch (error) {
        res.status(500).json({ error: error.message || 'Failed to fetch products by category.' });
    }
});

// --- NEW Endpoint: Product Search by Subcategory ---
// Example: /api/products-by-subcategory?subcategory=Youth
app.get('/api/products-by-subcategory', async (req, res) => {
    const { subcategory } = req.query;
    if (!subcategory) {
        return res.status(400).json({ error: 'Missing required query parameter: subcategory' });
    }
    try {
        const resource = '/tables/Sanmar_Bulk_251816_Feb2024/records';
        const params = {
            // Use LIKE instead of exact equality to be more flexible
            'q.where': `SUBCATEGORY_NAME LIKE '%${subcategory}%' OR PRODUCT_TITLE LIKE '%${subcategory}%'`,
            'q.select': 'STYLE, PRODUCT_TITLE, COLOR_NAME, FRONT_FLAT, BRAND_NAME, BRAND_LOGO_IMAGE',
            // Remove distinct to get all results
            'q.orderby': 'STYLE ASC',
            'q.limit': 5000 // Increase limit to get more results
        };
        
        console.log(`Fetching all pages from Caspio for subcategory: ${subcategory}`);
        // Use fetchAllCaspioPages to handle pagination
        const result = await fetchAllCaspioPages(resource, params);
        console.log(`Found ${result.length} total records matching subcategory: ${subcategory}`);
        
        
        // Deduplicate by STYLE to get unique products
        const uniqueProducts = [];
        const seenStyles = new Set();
        
        for (const product of result) {
            if (!seenStyles.has(product.STYLE)) {
                seenStyles.add(product.STYLE);
                uniqueProducts.push(product);
            }
        }
        
        console.log(`Returning ${uniqueProducts.length} unique products for subcategory: ${subcategory}`);
        res.json(uniqueProducts);
    } catch (error) {
        res.status(500).json({ error: error.message || 'Failed to fetch products by subcategory.' });
    }
});

// --- Endpoint: Get All Brands ---
// Example: /api/all-brands
app.get('/api/all-brands', async (req, res) => {
    try {
        console.log("Fetching all unique brands from Caspio");
        
        const resource = '/tables/Sanmar_Bulk_251816_Feb2024/records';
        const params = {
            'q.select': 'BRAND_NAME',
            'q.orderby': 'BRAND_NAME ASC',
            'q.limit': 5000 // Set a high limit to get all brands
        };
        
        // Use fetchAllCaspioPages to handle pagination
        const result = await fetchAllCaspioPages(resource, params);
        console.log(`Found ${result.length} brand records`);
        
        // Extract brand names and filter out nulls or empty strings
        const brands = result
            .map(item => item.BRAND_NAME)
            .filter(name => name && name.trim() !== '');
        
        // Remove duplicates
        const uniqueBrands = [...new Set(brands)];
        
        // Format the response to match the expected structure
        const formattedBrands = uniqueBrands.map(brandName => ({
            name: brandName,
            styles: [] // We're not collecting styles here for simplicity
        }));
        
        console.log(`Returning ${formattedBrands.length} unique brands from database`);
        res.json(formattedBrands);
    } catch (error) {
        console.error("Error fetching brands:", error);
        res.status(500).json({ error: error.message || 'Failed to fetch brands.' });
    }
});

// --- NEW Endpoint: Get All Subcategories ---
// Example: /api/all-subcategories
app.get('/api/all-subcategories', async (req, res) => {
    try {
        console.log("Fetching all unique subcategories from Caspio");
        
        const resource = '/tables/Sanmar_Bulk_251816_Feb2024/records';
        const params = {
            'q.select': 'SUBCATEGORY_NAME',
            'q.orderby': 'SUBCATEGORY_NAME ASC',
            'q.limit': 5000 // Set a high limit to get all subcategories
        };
        
        // Use fetchAllCaspioPages to handle pagination
        const result = await fetchAllCaspioPages(resource, params);
        
        // Extract subcategory names and filter out nulls or empty strings
        const subcategories = result
            .map(item => item.SUBCATEGORY_NAME)
            .filter(name => name && name.trim() !== '');
        
        // Remove duplicates
        const uniqueSubcategories = [...new Set(subcategories)];
        
        console.log(`Returning ${uniqueSubcategories.length} unique subcategories from database`);
        res.json(uniqueSubcategories.sort());
    } catch (error) {
        console.error("Error fetching subcategories:", error);
        res.status(500).json({ error: error.message || 'Failed to fetch subcategories.' });
    }
});

// --- NEW Endpoint: Get All Categories ---
// Example: /api/all-categories
app.get('/api/all-categories', async (req, res) => {
    try {
        console.log("Fetching all unique categories from Caspio");
        
        const resource = '/tables/Sanmar_Bulk_251816_Feb2024/records';
        const params = {
            'q.select': 'CATEGORY_NAME',
            'q.orderby': 'CATEGORY_NAME ASC',
            'q.limit': 5000 // Set a high limit to get all categories
        };
        
        // Use fetchAllCaspioPages to handle pagination
        const result = await fetchAllCaspioPages(resource, params);
        
        // Extract category names and filter out nulls or empty strings
        const categories = result
            .map(item => item.CATEGORY_NAME)
            .filter(name => name && name.trim() !== '');
        
        // Remove duplicates
        const uniqueCategories = [...new Set(categories)];
        
        console.log(`Returning ${uniqueCategories.length} unique categories from database`);
        res.json(uniqueCategories.sort());
    } catch (error) {
        console.error("Error fetching categories:", error);
        res.status(500).json({ error: error.message || 'Failed to fetch categories.' });
    }
});

// --- NEW Endpoint: Get Subcategories by Category ---
// Example: /api/subcategories-by-category?category=Caps
app.get('/api/subcategories-by-category', async (req, res) => {
    try {
        const { category } = req.query;
        if (!category) {
            return res.status(400).json({ error: 'Missing required query parameter: category' });
        }

        console.log(`Fetching subcategories for category: ${category} from Caspio`);
        
        const resource = '/tables/Sanmar_Bulk_251816_Feb2024/records';
        const params = {
            'q.where': `CATEGORY_NAME LIKE '%${category}%'`,
            'q.select': 'SUBCATEGORY_NAME',
            'q.distinct': true,
            'q.orderby': 'SUBCATEGORY_NAME ASC',
            'q.limit': 5000 // Set a high limit to get all subcategories
        };
        
        // Use fetchAllCaspioPages to handle pagination
        const result = await fetchAllCaspioPages(resource, params);
        
        // Extract subcategory names and filter out nulls or empty strings
        const subcategories = result
            .map(item => item.SUBCATEGORY_NAME)
            .filter(name => name && name.trim() !== '');
        
        // Remove duplicates (just in case)
        const uniqueSubcategories = [...new Set(subcategories)];
        
        console.log(`Returning ${uniqueSubcategories.length} unique subcategories for category: ${category} from database`);
        res.json(uniqueSubcategories.sort());
    } catch (error) {
        console.error("Error fetching subcategories by category:", error);
        res.status(500).json({ error: error.message || 'Failed to fetch subcategories by category.' });
    }
});

// --- NEW Endpoint: Get Products by Category and Subcategory ---
// Example: /api/products-by-category-subcategory?category=Caps&subcategory=Mesh%20Back
app.get('/api/products-by-category-subcategory', async (req, res) => {
    try {
        const { category, subcategory } = req.query;
        if (!category || !subcategory) {
            return res.status(400).json({ error: 'Missing required query parameters: category, subcategory' });
        }

        console.log(`Searching for products with category: "${category}" and subcategory: "${subcategory}"`);
        
        const resource = '/tables/Sanmar_Bulk_251816_Feb2024/records';
        const params = {
            // Use LIKE for more flexible matching
            'q.where': `(CATEGORY_NAME LIKE '%${category}%' OR PRODUCT_TITLE LIKE '%${category}%') AND
                        (SUBCATEGORY_NAME LIKE '%${subcategory}%' OR PRODUCT_TITLE LIKE '%${subcategory}%')`,
            'q.select': 'STYLE, PRODUCT_TITLE, COLOR_NAME, FRONT_FLAT, BRAND_NAME, BRAND_LOGO_IMAGE, CASE_PRICE, PRODUCT_STATUS',
            'q.orderby': 'STYLE ASC',
            'q.limit': 5000 // Increase limit to get more results
        };
        
        console.log(`Fetching all pages from Caspio for category: ${category} and subcategory: ${subcategory}`);
        
        // Use fetchAllCaspioPages to get all results
        const result = await fetchAllCaspioPages(resource, params);
        console.log(`Found ${result.length} total records matching category: ${category} and subcategory: ${subcategory}`);
        
        // Deduplicate by STYLE to get unique products
        const uniqueProducts = [];
        const seenStyles = new Set();
        
        for (const product of result) {
            if (!seenStyles.has(product.STYLE)) {
                seenStyles.add(product.STYLE);
                
                // Format the product for the gallery view
                const formattedProduct = {
                    style: product.STYLE,
                    title: product.PRODUCT_TITLE,
                    image: product.FRONT_FLAT,
                    brand: product.BRAND_NAME,
                    brandLogo: product.BRAND_LOGO_IMAGE,
                    price: product.CASE_PRICE ? `$${product.CASE_PRICE}+` : 'Call for pricing',
                    isNew: product.PRODUCT_STATUS === 'New' || product.PRODUCT_STATUS === 'Active'
                };
                
                uniqueProducts.push(formattedProduct);
            }
        }
        
        console.log(`Returning ${uniqueProducts.length} unique products for category: ${category} and subcategory: ${subcategory}`);
        res.json(uniqueProducts);
    } catch (error) {
        console.error("Error in products-by-category-subcategory:", error);
        res.status(500).json({ error: error.message || 'Failed to fetch products by category and subcategory.' });
    }
});
// --- NEW Endpoint: Search Across All Products ---
// Example: /api/search?q=hoodie
app.get('/api/search', async (req, res) => {
    const { q } = req.query;
    if (!q || q.length < 2) { // Require at least 2 characters
        return res.status(400).json({ error: 'Search query must be at least 2 characters' });
    }
    try {
        console.log(`Performing search for query: "${q}"`);
        const resource = '/tables/Sanmar_Bulk_251816_Feb2024/records';
        const params = {
            // Search across multiple fields
            'q.where': `STYLE LIKE '%${q}%' OR PRODUCT_TITLE LIKE '%${q}%' OR PRODUCT_DESCRIPTION LIKE '%${q}%' OR BRAND_NAME LIKE '%${q}%' OR CATEGORY_NAME LIKE '%${q}%' OR SUBCATEGORY_NAME LIKE '%${q}%'`,
            'q.select': 'STYLE, PRODUCT_TITLE, COLOR_NAME, FRONT_FLAT, BRAND_NAME, BRAND_LOGO_IMAGE, CATEGORY_NAME, SUBCATEGORY_NAME',
            'q.orderby': 'STYLE ASC',
            'q.limit': 10000 // High limit to get comprehensive results
        };
        
        console.log(`Fetching search results from Caspio for query: ${q}`);
        const result = await fetchAllCaspioPages(resource, params);
        console.log(`Found ${result.length} total records matching search query: ${q}`);
        
        // Deduplicate by STYLE to get unique products
        const uniqueProducts = [];
        const seenStyles = new Set();
        
        for (const product of result) {
            if (!seenStyles.has(product.STYLE)) {
                seenStyles.add(product.STYLE);
                uniqueProducts.push(product);
            }
        }
        
        console.log(`Returning ${uniqueProducts.length} unique products for search query: ${q}`);
        res.json(uniqueProducts);
    } catch (error) {
        console.error("Search error:", error.message);
        res.status(500).json({ error: 'Failed to perform search.' });
    }
});

// --- NEW Endpoint: Featured/New Products ---
// Example: /api/featured-products
app.get('/api/featured-products', async (req, res) => {
    try {
        console.log("Fetching featured/new products");
        const resource = '/tables/Sanmar_Bulk_251816_Feb2024/records';
        const params = {
            // Get products with "New" status
            'q.where': `PRODUCT_STATUS='New'`,
            'q.select': 'STYLE, PRODUCT_TITLE, COLOR_NAME, FRONT_FLAT, BRAND_NAME, BRAND_LOGO_IMAGE, CATEGORY_NAME, PRODUCT_STATUS',
            'q.orderby': 'STYLE ASC',
            'q.limit': 100 // Limit to a reasonable number for featured items
        };
        
        const result = await fetchAllCaspioPages(resource, params);
        console.log(`Found ${result.length} total new/featured products`);
        
        // Deduplicate by STYLE to get unique products
        const uniqueProducts = [];
        const seenStyles = new Set();
        
        for (const product of result) {
            if (!seenStyles.has(product.STYLE)) {
                seenStyles.add(product.STYLE);
                uniqueProducts.push(product);
            }
        }
        
        console.log(`Returning ${uniqueProducts.length} unique featured products`);
        res.json(uniqueProducts);
    } catch (error) {
        console.error("Featured products error:", error.message);
        res.status(500).json({ error: 'Failed to fetch featured products.' });
    }
});

// --- NEW Endpoint: Related Products ---
// Example: /api/related-products?styleNumber=PC61
app.get('/api/related-products', async (req, res) => {
    const { styleNumber } = req.query;
    if (!styleNumber) {
        return res.status(400).json({ error: 'Missing required query parameter: styleNumber' });
    }
    
    try {
        // First, get the category and subcategory of the reference product
        console.log(`Finding related products for style: ${styleNumber}`);
        const resource = '/tables/Sanmar_Bulk_251816_Feb2024/records';
        
        // Get the reference product details
        const referenceParams = {
            'q.where': `STYLE='${styleNumber}'`,
            'q.select': 'CATEGORY_NAME, SUBCATEGORY_NAME, BRAND_NAME',
            'q.limit': 1
        };
        
        const referenceResult = await fetchAllCaspioPages(resource, referenceParams);
        
        if (referenceResult.length === 0) {
            return res.status(404).json({ error: `Product not found: ${styleNumber}` });
        }
        
        const referenceProduct = referenceResult[0];
        const category = referenceProduct.CATEGORY_NAME;
        const subcategory = referenceProduct.SUBCATEGORY_NAME;
        const brand = referenceProduct.BRAND_NAME;
        
        console.log(`Finding products related to ${styleNumber} (Category: ${category}, Subcategory: ${subcategory}, Brand: ${brand})`);
        
        // Find products in the same category/subcategory but exclude the reference product
        const relatedParams = {
            'q.where': `STYLE<>'${styleNumber}' AND (CATEGORY_NAME='${category}' OR SUBCATEGORY_NAME='${subcategory}' OR BRAND_NAME='${brand}')`,
            'q.select': 'STYLE, PRODUCT_TITLE, COLOR_NAME, FRONT_FLAT, BRAND_NAME, BRAND_LOGO_IMAGE, CATEGORY_NAME, SUBCATEGORY_NAME',
            'q.orderby': 'STYLE ASC',
            'q.limit': 50 // Limit to a reasonable number of related products
        };
        
        const relatedResult = await fetchAllCaspioPages(resource, relatedParams);
        console.log(`Found ${relatedResult.length} total related records`);
        
        // Deduplicate by STYLE to get unique products
        const uniqueProducts = [];
        const seenStyles = new Set();
        
        for (const product of relatedResult) {
            if (!seenStyles.has(product.STYLE)) {
                seenStyles.add(product.STYLE);
                uniqueProducts.push(product);
            }
        }
        
        console.log(`Returning ${uniqueProducts.length} unique related products for style: ${styleNumber}`);
        res.json(uniqueProducts);
    } catch (error) {
        console.error("Related products error:", error.message);
        res.status(500).json({ error: 'Failed to fetch related products.' });
    }
});

// --- NEW Endpoint: Advanced Filtering ---
// Example: /api/filter-products?category=T-Shirts&color=Red&minPrice=10&maxPrice=30&brand=Bella
app.get('/api/filter-products', async (req, res) => {
    const { category, subcategory, color, brand, minPrice, maxPrice } = req.query;
    
    // At least one filter must be provided
    if (!category && !subcategory && !color && !brand && !minPrice && !maxPrice) {
        return res.status(400).json({ error: 'At least one filter parameter must be provided' });
    }
    
    try {
        console.log(`Filtering products with criteria: ${JSON.stringify(req.query)}`);
        const resource = '/tables/Sanmar_Bulk_251816_Feb2024/records';
        
        // Build the where clause based on provided filters
        let whereClause = [];
        
        if (category) {
            whereClause.push(`CATEGORY_NAME='${category}'`);
        }
        
        if (subcategory) {
            whereClause.push(`SUBCATEGORY_NAME='${subcategory}'`);
        }
        
        if (color) {
            whereClause.push(`(COLOR_NAME LIKE '%${color}%' OR CATALOG_COLOR LIKE '%${color}%')`);
        }
        
        if (brand) {
            whereClause.push(`BRAND_NAME LIKE '%${brand}%'`);
        }
        
        if (minPrice && !isNaN(minPrice)) {
            whereClause.push(`CASE_PRICE >= ${minPrice}`);
        }
        
        if (maxPrice && !isNaN(maxPrice)) {
            whereClause.push(`CASE_PRICE <= ${maxPrice}`);
        }
        
        const params = {
            'q.where': whereClause.join(' AND '),
            'q.select': 'STYLE, PRODUCT_TITLE, COLOR_NAME, FRONT_FLAT, BRAND_NAME, BRAND_LOGO_IMAGE, CATEGORY_NAME, SUBCATEGORY_NAME, CASE_PRICE',
            'q.orderby': 'STYLE ASC',
            'q.limit': 10000 // High limit to get comprehensive results
        };
        
        console.log(`Filter query: ${whereClause.join(' AND ')}`);
        const result = await fetchAllCaspioPages(resource, params);
        console.log(`Found ${result.length} total records matching filters`);
        
        // Deduplicate by STYLE to get unique products
        const uniqueProducts = [];
        const seenStyles = new Set();
        
        for (const product of result) {
            if (!seenStyles.has(product.STYLE)) {
                seenStyles.add(product.STYLE);
                uniqueProducts.push(product);
            }
        }
        
        console.log(`Returning ${uniqueProducts.length} unique filtered products`);
        res.json(uniqueProducts);
    } catch (error) {
        console.error("Filter products error:", error.message);
        res.status(500).json({ error: 'Failed to filter products.' });
    }
});

// --- NEW Endpoint: Quick View ---
// Example: /api/quick-view?styleNumber=PC61
app.get('/api/quick-view', async (req, res) => {
    const { styleNumber } = req.query;
    if (!styleNumber) {
        return res.status(400).json({ error: 'Missing required query parameter: styleNumber' });
    }
    
    try {
        console.log(`Fetching quick view data for style: ${styleNumber}`);
        const resource = '/tables/Sanmar_Bulk_251816_Feb2024/records';
        
        const params = {
            'q.where': `STYLE='${styleNumber}'`,
            // Select only essential fields for a lightweight response
            'q.select': 'STYLE, PRODUCT_TITLE, FRONT_FLAT, BRAND_NAME, CATEGORY_NAME, CASE_PRICE',
            'q.limit': 1
        };
        
        const result = await fetchAllCaspioPages(resource, params);
        
        if (result.length === 0) {
            return res.status(404).json({ error: `Product not found: ${styleNumber}` });
        }
        
        // Get the first result as the quick view data
        const quickViewData = result[0];
        
        // Get available colors (just the count)
        const colorParams = {
            'q.where': `STYLE='${styleNumber}'`,
            'q.select': 'COLOR_NAME',
            'q.distinct': true,
            'q.limit': 1000
        };
        
        const colorResults = await fetchAllCaspioPages(resource, colorParams);
        const uniqueColors = [...new Set(colorResults.map(item => item.COLOR_NAME).filter(Boolean))];
        
        // Add color count to the response
        quickViewData.availableColors = uniqueColors.length;
        
        console.log(`Returning quick view data for style: ${styleNumber}`);
        res.json(quickViewData);
    } catch (error) {
        console.error("Quick view error:", error.message);
        res.status(500).json({ error: 'Failed to fetch quick view data.' });
    }
});

// --- NEW Endpoint: Product Comparison ---
// Example: /api/compare-products?styles=PC61,3001C,5000
app.get('/api/compare-products', async (req, res) => {
    const { styles } = req.query;
    if (!styles) {
        return res.status(400).json({ error: 'Missing required query parameter: styles (comma-separated list)' });
    }
    
    try {
        const styleList = styles.split(',').map(s => s.trim());
        if (styleList.length < 2) {
            return res.status(400).json({ error: 'At least 2 styles are required for comparison' });
        }
        
        console.log(`Comparing products: ${styleList.join(', ')}`);
        const resource = '/tables/Sanmar_Bulk_251816_Feb2024/records';
        
        // Create a where clause to match any of the provided styles
        const whereClause = styleList.map(style => `STYLE='${style}'`).join(' OR ');
        
        const params = {
            'q.where': whereClause,
            'q.select': 'STYLE, PRODUCT_TITLE, PRODUCT_DESCRIPTION, FRONT_FLAT, BRAND_NAME, CATEGORY_NAME, SUBCATEGORY_NAME, CASE_PRICE, PRODUCT_STATUS',
            'q.limit': 10000
        };
        
        const result = await fetchAllCaspioPages(resource, params);
        console.log(`Found ${result.length} total records for comparison`);
        
        // Group by style and take the first record for each style
        const comparisonData = {};
        
        for (const product of result) {
            if (!comparisonData[product.STYLE]) {
                comparisonData[product.STYLE] = product;
            }
        }
        
        // Convert to array for the response
        const comparisonArray = Object.values(comparisonData);
        
        console.log(`Returning comparison data for ${comparisonArray.length} products`);
        res.json(comparisonArray);
    } catch (error) {
        console.error("Product comparison error:", error.message);
        res.status(500).json({ error: 'Failed to fetch product comparison data.' });
    }
});

// --- NEW Endpoint: Product Recommendations ---
// Example: /api/recommendations?styleNumber=PC61
app.get('/api/recommendations', async (req, res) => {
    const { styleNumber } = req.query;
    if (!styleNumber) {
        return res.status(400).json({ error: 'Missing required query parameter: styleNumber' });
    }
    
    try {
        // First, get the category and brand of the reference product
        console.log(`Finding recommendations for style: ${styleNumber}`);
        const resource = '/tables/Sanmar_Bulk_251816_Feb2024/records';
        
        // Get the reference product details
        const referenceParams = {
            'q.where': `STYLE='${styleNumber}'`,
            'q.select': 'CATEGORY_NAME, BRAND_NAME, CASE_PRICE',
            'q.limit': 1
        };
        
        const referenceResult = await fetchAllCaspioPages(resource, referenceParams);
        
        if (referenceResult.length === 0) {
            return res.status(404).json({ error: `Product not found: ${styleNumber}` });
        }
        
        const referenceProduct = referenceResult[0];
        const category = referenceProduct.CATEGORY_NAME;
        const brand = referenceProduct.BRAND_NAME;
        const price = referenceProduct.CASE_PRICE || 0;
        
        // Find popular products in the same category or from the same brand
        // but exclude the reference product
        // Also find products in a similar price range (±30%)
        const minPrice = price * 0.7;
        const maxPrice = price * 1.3;
        
        const recommendParams = {
            'q.where': `STYLE<>'${styleNumber}' AND (CATEGORY_NAME='${category}' OR BRAND_NAME='${brand}') AND (CASE_PRICE BETWEEN ${minPrice} AND ${maxPrice} OR CASE_PRICE IS NULL)`,
            'q.select': 'STYLE, PRODUCT_TITLE, COLOR_NAME, FRONT_FLAT, BRAND_NAME, BRAND_LOGO_IMAGE, CATEGORY_NAME, CASE_PRICE',
            'q.orderby': 'STYLE ASC',
            'q.limit': 20 // Limit to a reasonable number of recommendations
        };
        
        const recommendResult = await fetchAllCaspioPages(resource, recommendParams);
        console.log(`Found ${recommendResult.length} total recommendation records`);
        
        // Deduplicate by STYLE to get unique products
        const uniqueProducts = [];
        const seenStyles = new Set();
        
        for (const product of recommendResult) {
            if (!seenStyles.has(product.STYLE)) {
                seenStyles.add(product.STYLE);
                uniqueProducts.push(product);
            }
        }
        
        console.log(`Returning ${uniqueProducts.length} unique product recommendations for style: ${styleNumber}`);
        res.json(uniqueProducts);
    } catch (error) {
        console.error("Recommendations error:", error.message);
        res.status(500).json({ error: 'Failed to fetch product recommendations.' });
    }
});

// --- NEW Endpoint: Get Inventory Table by Style and Color ---
// Example: /api/sizes-by-style-color?styleNumber=PC61&color=Red
app.get('/api/sizes-by-style-color', async (req, res) => {
    const { styleNumber, color } = req.query;
    if (!styleNumber || !color) {
        return res.status(400).json({ error: 'Missing required query parameters: styleNumber, color' });
    }
    try {
        console.log(`Fetching inventory table for style: ${styleNumber}, color: ${color}`);
        const resource = '/tables/Inventory/records';
        const params = {
            'q.where': `catalog_no='${styleNumber}' AND catalog_color='${color}'`,
            'q.select': 'catalog_no, catalog_color, size, SizeSortOrder, WarehouseName, quantity, WarehouseSort',
            'q.orderby': 'WarehouseSort ASC, SizeSortOrder ASC', // Order by warehouse, then size
            'q.limit': 1000 // Set a high limit to ensure we get all sizes and warehouses
        };
        
        // Use fetchAllCaspioPages to handle pagination
        const result = await fetchAllCaspioPages(resource, params);
        
        if (result.length === 0) {
            console.warn(`No inventory found for style: ${styleNumber} and color: ${color}`);
            return res.status(404).json({ error: `No inventory found for style: ${styleNumber} and color: ${color}` });
        }
        
        // Extract unique sizes and warehouses
        const sizesSet = new Set();
        const warehousesSet = new Set();
        
        result.forEach(item => {
            if (item.size) sizesSet.add(item.size);
            if (item.WarehouseName) warehousesSet.add(item.WarehouseName);
        });
        
        // Get size sort order mapping
        const sizeSortMap = {};
        result.forEach(item => {
            if (item.size && item.SizeSortOrder) {
                sizeSortMap[item.size] = item.SizeSortOrder;
            }
        });
        
        // Sort sizes by SizeSortOrder
        const sizes = Array.from(sizesSet).sort((a, b) => {
            return (sizeSortMap[a] || 0) - (sizeSortMap[b] || 0);
        });
        
        // Get warehouse sort order mapping
        const warehouseSortMap = {};
        result.forEach(item => {
            if (item.WarehouseName && item.WarehouseSort) {
                warehouseSortMap[item.WarehouseName] = item.WarehouseSort;
            }
        });
        
        // Sort warehouses by WarehouseSort
        const warehouses = Array.from(warehousesSet).sort((a, b) => {
            return (warehouseSortMap[a] || 0) - (warehouseSortMap[b] || 0);
        });
        
        // Create inventory matrix
        const inventoryMatrix = {};
        const sizeTotals = {};
        
        // Initialize the matrix with zeros and size totals
        warehouses.forEach(warehouse => {
            inventoryMatrix[warehouse] = {};
            sizes.forEach(size => {
                inventoryMatrix[warehouse][size] = 0;
                if (!sizeTotals[size]) sizeTotals[size] = 0;
            });
        });
        
        // Fill in the inventory quantities
        result.forEach(item => {
            if (item.WarehouseName && item.size && item.quantity !== null) {
                inventoryMatrix[item.WarehouseName][item.size] = item.quantity;
                sizeTotals[item.size] += item.quantity;
            }
        });
        
        // Calculate warehouse totals
        const warehouseTotals = {};
        warehouses.forEach(warehouse => {
            warehouseTotals[warehouse] = sizes.reduce((total, size) => {
                return total + (inventoryMatrix[warehouse][size] || 0);
            }, 0);
        });
        
        // Calculate grand total
        const grandTotal = sizes.reduce((total, size) => {
            return total + (sizeTotals[size] || 0);
        }, 0);
        
        // Format the response for a tabular display
        const response = {
            style: styleNumber,
            color: color,
            sizes: sizes,
            warehouses: warehouses.map(warehouse => ({
                name: warehouse,
                inventory: sizes.map(size => inventoryMatrix[warehouse][size]),
                total: warehouseTotals[warehouse]
            })),
            sizeTotals: sizes.map(size => sizeTotals[size]),
            grandTotal: grandTotal
        };
        
        console.log(`Returning inventory table with ${warehouses.length} warehouses and ${sizes.length} sizes for style: ${styleNumber}, color: ${color}`);
        res.json(response);
    } catch (error) {
        console.error("Error fetching sizes:", error.message);
        res.status(500).json({ error: 'Failed to fetch sizes for the specified style and color.' });
    }
});

// --- NEW Endpoint: Get Prices by Style and Color with Ordered Sizes ---
// Example: /api/prices-by-style-color?styleNumber=PC61&color=White
app.get('/api/prices-by-style-color', async (req, res) => {
    const { styleNumber, color } = req.query;
    if (!styleNumber || !color) {
        return res.status(400).json({ error: 'Missing required query parameters: styleNumber, color' });
    }
    try {
        console.log(`Fetching prices for style: ${styleNumber}, color: ${color}`);
        const resource = '/tables/Inventory/records';
        const params = {
            'q.where': `catalog_no='${styleNumber}' AND catalog_color='${color}'`,
            'q.select': 'size, case_price, SizeSortOrder',
            'q.limit': 1000 // Set a high limit to ensure we get all sizes
        };
        
        // Use fetchAllCaspioPages to handle pagination
        const result = await fetchAllCaspioPages(resource, params);
        
        if (result.length === 0) {
            console.warn(`No inventory found for style: ${styleNumber} and color: ${color}`);
            return res.status(404).json({ error: `No inventory found for style: ${styleNumber} and color: ${color}` });
        }
        
        // Process results to get prices per size and sort orders
        const prices = {};
        const sortOrders = {};
        
        result.forEach(item => {
            if (item.size && item.case_price !== null && !isNaN(item.case_price)) {
                const size = item.size;
                const price = parseFloat(item.case_price);
                const sortOrder = item.SizeSortOrder || 999; // Default high value if missing
                
                // Store the price for each size
                if (!prices[size] || price > prices[size]) {
                    prices[size] = price;
                }
                
                // Store the sort order for each size
                if (!sortOrders[size] || sortOrder < sortOrders[size]) {
                    sortOrders[size] = sortOrder;
                }
            }
        });
        
        // Create an array of sizes sorted by SizeSortOrder
        const sortedSizes = Object.keys(prices).sort((a, b) => {
            return (sortOrders[a] || 999) - (sortOrders[b] || 999);
        });
        
        // Create the response with ordered sizes and prices
        const response = {
            style: styleNumber,
            color: color,
            sizes: sortedSizes.map(size => ({
                size: size,
                price: prices[size],
                sortOrder: sortOrders[size]
            }))
        };
        
        console.log(`Returning prices for ${sortedSizes.length} sizes for style: ${styleNumber}, color: ${color}`);
        res.json(response);
    } catch (error) {
        console.error("Error fetching prices:", error.message);
        res.status(500).json({ error: 'Failed to fetch prices for the specified style and color.' });
    }
});

// --- MODIFIED Endpoint: /api/max-prices-by-style ---
// Provides raw garment costs (max across colors for a style/size)
// and separate sellingPriceDisplayAddOns from Standard_Size_Upcharges table.
app.get('/api/max-prices-by-style', async (req, res) => {
    const { styleNumber } = req.query;
    if (!styleNumber) {
        return res.status(400).json({ error: 'Missing required query parameter: styleNumber' });
    }
    try {
        console.log(`Fetching data for /api/max-prices-by-style for style: ${styleNumber}`);

        // 1. Fetch Selling Price Display Add-Ons from Caspio
        let sellingPriceDisplayAddOns = {};
        try {
            const upchargeResourcePath = '/tables/Standard_Size_Upcharges/records';
            const upchargeParams = {
                'q.select': 'SizeDesignation,StandardAddOnAmount',
                'q.orderby': 'SizeDesignation ASC',
                'q.limit': 200
            };
            const upchargeResults = await fetchAllCaspioPages(upchargeResourcePath, upchargeParams);
            upchargeResults.forEach(rule => {
                if (rule.SizeDesignation && rule.StandardAddOnAmount !== null && !isNaN(parseFloat(rule.StandardAddOnAmount))) {
                    sellingPriceDisplayAddOns[String(rule.SizeDesignation).trim().toUpperCase()] = parseFloat(rule.StandardAddOnAmount);
                }
            });
            console.log("Fetched Selling Price Display Add-Ons for /max-prices-by-style:", sellingPriceDisplayAddOns);
            if (Object.keys(sellingPriceDisplayAddOns).length === 0) {
                console.warn(`No Selling Price Display Add-On rules found from Caspio for /max-prices-by-style.`);
            }
        } catch (upchargeError) {
            console.error("CRITICAL ERROR fetching Selling Price Display Add-Ons for /max-prices-by-style:", upchargeError.message);
            sellingPriceDisplayAddOns = {};
        }

        // 2. Fetch Inventory Data to get base garment costs (max case price per size/style)
        const inventoryResource = '/tables/Inventory/records';
        // Fetches all colors for the style to determine max price per size.
        // The PC61 'Ash' special case is removed here for simplicity, assuming this endpoint should always get max across all colors.
        // If PC61 'Ash' logic is vital here, it can be added back to the whereClause.
        const inventoryWhereClause = `catalog_no='${styleNumber}'`;
        const inventoryParams = {
            'q.where': inventoryWhereClause,
            'q.select': 'size,case_price,SizeSortOrder',
            'q.limit': 1000
        };
        const inventoryResult = await fetchAllCaspioPages(inventoryResource, inventoryParams, { maxPages: 20 }); // Ensure maxPages is sufficient

        if (inventoryResult.length === 0) {
            console.warn(`No inventory found for style: ${styleNumber} in /max-prices-by-style with where: ${inventoryWhereClause}.`);
            return res.json({
                style: styleNumber, sizes: [], sellingPriceDisplayAddOns: sellingPriceDisplayAddOns,
                message: `No inventory records found for style ${styleNumber} with where: ${inventoryWhereClause}`
            });
        }

        const garmentCosts = {}; const sortOrders = {};
        inventoryResult.forEach(item => {
            if (item.size && item.case_price !== null && !isNaN(parseFloat(item.case_price))) {
                const size = String(item.size).trim().toUpperCase();
                const price = parseFloat(item.case_price);
                const sortOrder = parseInt(item.SizeSortOrder, 10) || 999;
                if (!garmentCosts[size] || price > garmentCosts[size]) { garmentCosts[size] = price; }
                if (!sortOrders[size] || sortOrder < sortOrders[size]) { sortOrders[size] = sortOrder; }
            }
        });
        
        if (Object.keys(garmentCosts).length === 0) {
             console.warn(`No valid garment costs derived for style: ${styleNumber} from inventory for /max-prices-by-style.`);
             return res.json({ style: styleNumber, sizes: [], sellingPriceDisplayAddOns: sellingPriceDisplayAddOns, message: `No valid garment costs for style ${styleNumber}.`});
        }

        const sortedSizeKeys = Object.keys(garmentCosts).sort((a, b) => (sortOrders[a] || 999) - (sortOrders[b] || 999));

        // Construct the response
        const responsePayload = {
            style: styleNumber,
            sizes: sortedSizeKeys.map(size => ({
                size: size,
                price: garmentCosts[size],
                sortOrder: sortOrders[size]
            })),
            sellingPriceDisplayAddOns: sellingPriceDisplayAddOns
        };
        console.log(`Returning data for /api/max-prices-by-style, style: ${styleNumber}, sizes found: ${sortedSizeKeys.length}`);
        res.json(responsePayload);

    } catch (error) {
        console.error(`Error in /api/max-prices-by-style for ${styleNumber}:`, error.message, error.stack);
        res.status(500).json({ error: `Failed to fetch data for style ${styleNumber}. ${error.message}` });
    }
});

// --- Error Handling Middleware (Basic) ---
// Catches errors from endpoint handlers
app.use((err, req, res, next) => {
    console.error("Unhandled Error:", err.stack || err);
    res.status(500).json({ error: 'An unexpected internal server error occurred.' });
});

// --- MODIFIED Endpoint: /api/size-pricing ---
// Fetches ALL sizes from Inventory and includes sellingPriceDisplayAddOns.
app.get('/api/size-pricing', async (req, res) => {
    const { styleNumber, color } = req.query;
    if (!styleNumber) {
        return res.status(400).json({ error: 'Missing required query parameter: styleNumber' });
    }
    
    try {
        console.log(`Fetching data for /api/size-pricing: Style=${styleNumber}, Color=${color || 'ALL (max price per size if no color specified)'}`);

        // 1. Fetch Selling Price Display Add-Ons from Caspio
        let sellingPriceDisplayAddOns = {};
        try {
            const upchargeResourcePath = '/tables/Standard_Size_Upcharges/records';
            const upchargeParams = {
                'q.select': 'SizeDesignation,StandardAddOnAmount',
                'q.orderby': 'SizeDesignation ASC',
                'q.limit': 200
            };
            const upchargeResults = await fetchAllCaspioPages(upchargeResourcePath, upchargeParams);
            upchargeResults.forEach(rule => {
                if (rule.SizeDesignation && rule.StandardAddOnAmount !== null && !isNaN(parseFloat(rule.StandardAddOnAmount))) {
                    sellingPriceDisplayAddOns[String(rule.SizeDesignation).trim().toUpperCase()] = parseFloat(rule.StandardAddOnAmount);
                }
            });
            console.log("Fetched Selling Price Display Add-Ons for /api/size-pricing:", sellingPriceDisplayAddOns);
            if (Object.keys(sellingPriceDisplayAddOns).length === 0) {
                console.warn(`No Selling Price Display Add-On rules found for /api/size-pricing.`);
            }
        } catch (upchargeError) {
            console.error("CRITICAL ERROR fetching Selling Price Display Add-Ons for /api/size-pricing:", upchargeError.message);
            sellingPriceDisplayAddOns = {};
        }

        // 2. Fetch Inventory Data
        const inventoryResource = '/tables/Inventory/records';
        let inventoryWhereClause = `catalog_no='${styleNumber}'`;
        if (color) {
            inventoryWhereClause += ` AND catalog_color='${String(color).trim()}'`;
        }
        
        const inventoryParams = {
            'q.where': inventoryWhereClause,
            'q.select': 'size, case_price, SizeSortOrder, catalog_color',
            'q.limit': 1000
        };
        
        console.log(`Fetching ALL inventory pages for style ${styleNumber} (color filter: ${color || 'none'}) with params: ${JSON.stringify(inventoryParams)}`);
        // Fetch ALL pages from Inventory up to maxPages, NO earlyExitCondition.
        const inventoryResult = await fetchAllCaspioPages(inventoryResource, inventoryParams, { maxPages: 20 }); // Increased maxPages

        if (inventoryResult.length === 0) {
            console.warn(`No inventory found for style: ${styleNumber} with criteria: ${inventoryWhereClause} in /api/size-pricing`);
            return res.json({
                style: styleNumber, color: color || 'all (no inventory found)', baseSizePrice: null,
                sizes: [], sellingPriceDisplayAddOns: sellingPriceDisplayAddOns,
                message: `No inventory records found for style ${styleNumber} with where: ${inventoryWhereClause}`
            });
        }

        const garmentCosts = {};
        const sortOrders = {};
        let processedColor = color ? String(color).trim() : null;

        inventoryResult.forEach(item => {
            if (item.size && item.case_price !== null && !isNaN(parseFloat(item.case_price))) {
                const sizeKey = String(item.size).trim().toUpperCase();
                const price = parseFloat(item.case_price);
                const itemColor = String(item.catalog_color || '').trim();
                const sortOrder = parseInt(item.SizeSortOrder, 10) || 999;

                if (color) {
                     if (itemColor.toUpperCase() === color.trim().toUpperCase()) {
                         if (!garmentCosts[sizeKey] || price > garmentCosts[sizeKey]) {
                             garmentCosts[sizeKey] = price;
                         }
                     }
                } else {
                    if (!garmentCosts[sizeKey] || price > garmentCosts[sizeKey]) {
                        garmentCosts[sizeKey] = price;
                    }
                    if (!processedColor && inventoryResult.length > 0) {
                        const firstColorInResults = inventoryResult[0]?.catalog_color;
                        processedColor = firstColorInResults ? String(firstColorInResults).trim() : "all colors (aggregated)";
                    } else if (!processedColor) {
                        processedColor = "all colors (aggregated)";
                    }
                }
                
                if (!sortOrders[sizeKey] || sortOrder < sortOrders[sizeKey]) {
                    sortOrders[sizeKey] = sortOrder;
                }
            }
        });
        
        if (Object.keys(garmentCosts).length === 0) {
             console.warn(`No valid garment costs derived for style: ${styleNumber} (color: ${color || 'any'}) from inventory for /api/size-pricing.`);
             return res.json({
                style: styleNumber, color: color || 'all (no costs derived)', baseSizePrice: null,
                sizes: [], sellingPriceDisplayAddOns: sellingPriceDisplayAddOns,
                message: `No valid garment costs could be derived for style ${styleNumber} (color: ${color || 'any'}).`
            });
        }
        
        let baseSizePrice = null;
        const preferredBaseSizes = ['XL', 'L', 'M', 'S'];
        for (const bSize of preferredBaseSizes) {
            if (garmentCosts[bSize] !== undefined) {
                baseSizePrice = garmentCosts[bSize];
                break;
            }
        }
        if (baseSizePrice === null && Object.keys(garmentCosts).length > 0) {
            const firstSortedSize = Object.keys(garmentCosts).sort((a,b) => (sortOrders[a]||999) - (sortOrders[b]||999))[0];
            if(firstSortedSize) baseSizePrice = garmentCosts[firstSortedSize];
        }
        
        const sortedSizeKeys = Object.keys(garmentCosts).sort((a, b) => (sortOrders[a] || 999) - (sortOrders[b] || 999));
        
        const responsePayload = {
            style: styleNumber,
            color: processedColor || (color ? String(color).trim() : 'all colors (aggregated)'),
            baseSizePrice: baseSizePrice,
            sizes: sortedSizeKeys.map(sizeKey => ({
                size: sizeKey,
                price: garmentCosts[sizeKey],
                sortOrder: sortOrders[sizeKey]
            })),
            sellingPriceDisplayAddOns: sellingPriceDisplayAddOns
        };
        
        console.log(`Returning data for /api/size-pricing, style: ${styleNumber}, sizes found: ${sortedSizeKeys.length}`);
        res.json(responsePayload);
        
    } catch (error) {
        console.error(`Error in /api/size-pricing for ${styleNumber} (color: ${color || 'any'}):`, error.message, error.stack);
        res.status(500).json({ error: `Failed to fetch size pricing for style ${styleNumber}. ${error.message}` });
    }
});

// --- NEW Endpoint: Customer Information CRUD Operations ---
// GET: /api/customers - Get all customers or filter by query parameters
// POST: /api/customers - Create a new customer
// PUT: /api/customers/:id - Update a customer by ID
// DELETE: /api/customers/:id - Delete a customer by ID
app.get('/api/customers', async (req, res) => {
    try {
        console.log("Fetching customer information");
        const resource = '/tables/Customer_Info/records';
        
        // Build query parameters based on request query
        const params = {};
        
        // Add any filter parameters from the request
        if (Object.keys(req.query).length > 0) {
            const whereConditions = [];
            
            // Handle common filter fields
            if (req.query.name) {
                whereConditions.push(`Name LIKE '%${req.query.name}%'`);
            }
            if (req.query.email) {
                whereConditions.push(`Email='${req.query.email}'`);
            }
            if (req.query.company) {
                whereConditions.push(`Company LIKE '%${req.query.company}%'`);
            }
            if (req.query.customerID) {
                whereConditions.push(`CustomerID=${req.query.customerID}`);
            }
            
            // Add the WHERE clause if we have conditions
            if (whereConditions.length > 0) {
                params['q.where'] = whereConditions.join(' AND ');
            }
        }
        
        // Set ordering and limit
        params['q.orderby'] = 'CustomerID ASC';
        params['q.limit'] = 1000;
        
        // Use fetchAllCaspioPages to handle pagination
        const result = await fetchAllCaspioPages(resource, params);
        console.log(`Found ${result.length} customer records`);
        
        res.json(result);
    } catch (error) {
        console.error("Error fetching customer information:", error.message);
        res.status(500).json({ error: 'Failed to fetch customer information.' });
    }
});

// Create a new customer
app.post('/api/customers', express.json(), async (req, res) => {
    try {
        // Create a copy of the request body to avoid modifying the original
        const customerData = { ...req.body };
        
        // Check if Name is missing but FirstName and LastName are provided
        if (!customerData.Name && customerData.FirstName && customerData.LastName) {
            customerData.Name = `${customerData.FirstName} ${customerData.LastName}`;
            console.log(`Added Name field from FirstName and LastName: ${customerData.Name}`);
        }
        
        // Validate required fields
        const requiredFields = ['Name', 'Email'];
        for (const field of requiredFields) {
            if (!customerData[field]) {
                return res.status(400).json({ error: `Missing required field: ${field}` });
            }
        }
        
        console.log(`Creating new customer: ${customerData.Name}`);
        const resource = '/tables/Customer_Info/records';
        
        // Get token for the request
        const token = await getCaspioAccessToken();
        const url = `${caspioApiBaseUrl}${resource}`;
        
        // Prepare the request
        const config = {
            method: 'post',
            url: url,
            headers: {
                'Authorization': `Bearer ${token}`,
                'Content-Type': 'application/json'
            },
            data: customerData,
            timeout: 15000
        };
        
        // Make the request directly using axios
        const response = await axios(config);
        
        console.log(`Customer created successfully: ${response.status}`);
        res.status(201).json({
            message: 'Customer created successfully',
            customer: response.data
        });
    } catch (error) {
        console.error("Error creating customer:", error.response ? JSON.stringify(error.response.data) : error.message);
        res.status(500).json({ error: 'Failed to create customer.' });
    }
});

// Update a customer by ID
app.put('/api/customers/:id', express.json(), async (req, res) => {
    const { id } = req.params;
    if (!id) {
        return res.status(400).json({ error: 'Missing required parameter: id' });
    }
    
    try {
        console.log(`Updating customer with ID: ${id}`);
        const resource = `/tables/Customer_Info/records?q.where=PK_ID=${id}`;
        
        // Get token for the request
        const token = await getCaspioAccessToken();
        const url = `${caspioApiBaseUrl}${resource}`;
        
        // Prepare the request
        const config = {
            method: 'put',
            url: url,
            headers: {
                'Authorization': `Bearer ${token}`,
                'Content-Type': 'application/json'
            },
            data: req.body,
            timeout: 15000
        };
        
        // Make the request directly using axios
        const response = await axios(config);
        
        console.log(`Customer updated successfully: ${response.status}`);
        res.json({
            message: 'Customer updated successfully',
            customer: response.data
        });
    } catch (error) {
        console.error("Error updating customer:", error.response ? JSON.stringify(error.response.data) : error.message);
        res.status(500).json({ error: 'Failed to update customer.' });
    }
});

// Delete a customer by ID
app.delete('/api/customers/:id', async (req, res) => {
    const { id } = req.params;
    if (!id) {
        return res.status(400).json({ error: 'Missing required parameter: id' });
    }
    
    try {
        console.log(`Deleting customer with ID: ${id}`);
        const resource = `/tables/Customer_Info/records?q.where=PK_ID=${id}`;
        
        // Get token for the request
        const token = await getCaspioAccessToken();
        const url = `${caspioApiBaseUrl}${resource}`;
        
        // Prepare the request
        const config = {
            method: 'delete',
            url: url,
            headers: {
                'Authorization': `Bearer ${token}`
            },
            timeout: 15000
        };
        
        // Make the request directly using axios
        const response = await axios(config);
        
        console.log(`Customer deleted successfully: ${response.status}`);
        res.json({ message: 'Customer deleted successfully' });
    } catch (error) {
        console.error("Error deleting customer:", error.response ? JSON.stringify(error.response.data) : error.message);
        res.status(500).json({ error: 'Failed to delete customer.' });
    }
});

// --- NEW Endpoint: Cart Items CRUD Operations ---
// GET: /api/cart-items - Get all cart items or filter by query parameters
// POST: /api/cart-items - Create a new cart item
// PUT: /api/cart-items/:id - Update a cart item by ID
// DELETE: /api/cart-items/:id - Delete a cart item by ID
app.get('/api/cart-items', async (req, res) => {
    try {
        console.log("Fetching cart items information");
        const resource = '/tables/Cart_Items/records';
        
        // Build query parameters based on request query
        const params = {};
        
        // Add any filter parameters from the request
        if (Object.keys(req.query).length > 0) {
            const whereConditions = [];
            
            // Handle common filter fields
            if (req.query.sessionID) {
                whereConditions.push(`SessionID='${req.query.sessionID}'`);
            }
            if (req.query.productID) {
                whereConditions.push(`ProductID='${req.query.productID}'`);
            }
            if (req.query.styleNumber) {
                whereConditions.push(`StyleNumber='${req.query.styleNumber}'`);
            }
            if (req.query.color) {
                whereConditions.push(`Color='${req.query.color}'`);
            }
            if (req.query.cartStatus) {
                whereConditions.push(`CartStatus='${req.query.cartStatus}'`);
            }
            if (req.query.orderID) {
                whereConditions.push(`OrderID=${req.query.orderID}`);
            }
            
            // Add the WHERE clause if we have conditions
            if (whereConditions.length > 0) {
                params['q.where'] = whereConditions.join(' AND ');
            }
        }
        
        // Set ordering and limit
        params['q.orderby'] = 'CartItemID ASC';
        params['q.limit'] = 1000;
        
        // Use fetchAllCaspioPages to handle pagination
        const result = await fetchAllCaspioPages(resource, params);
        console.log(`Found ${result.length} cart item records`);
        
        res.json(result);
    } catch (error) {
        console.error("Error fetching cart items information:", error.message);
        res.status(500).json({ error: 'Failed to fetch cart items information.' });
    }
});

// Create a new cart item
app.post('/api/cart-items', express.json(), async (req, res) => {
    try {
        // Validate required fields
        const requiredFields = ['SessionID', 'ProductID', 'StyleNumber', 'Color'];
        for (const field of requiredFields) {
            if (!req.body[field]) {
                return res.status(400).json({ error: `Missing required field: ${field}` });
            }
        }
        
        // Create a new object with only the allowed fields
        // Exclude auto-generated fields like CartItemID, PK_ID, and DateAdded
        const cartItemData = {
            SessionID: req.body.SessionID,
            ProductID: req.body.ProductID,
            StyleNumber: req.body.StyleNumber,
            Color: req.body.Color,
            PRODUCT_TITLE: req.body.PRODUCT_TITLE || null,
            ImprintType: req.body.ImprintType || null,
            CartStatus: req.body.CartStatus || 'Active',
            OrderID: req.body.OrderID || null,
            imageUrl: req.body.imageUrl || null
            // DateAdded is excluded as it might be auto-generated by Caspio
        };
        
        // Log detailed information about the request
        console.log(`Creating new cart item for product: ${cartItemData.ProductID}, style: ${cartItemData.StyleNumber}`);
        console.log(`Image URL from request: ${req.body.imageUrl}`);
        console.log(`Cart item data being sent to Caspio: ${JSON.stringify(cartItemData)}`);
        
        const resource = '/tables/Cart_Items/records';
        
        // Get token for the request
        const token = await getCaspioAccessToken();
        const url = `${caspioApiBaseUrl}${resource}`;
        
        // Prepare the request
        const config = {
            method: 'post',
            url: url,
            headers: {
                'Authorization': `Bearer ${token}`,
                'Content-Type': 'application/json'
            },
            data: cartItemData,
            timeout: 15000
        };
        
        // Make the request directly using axios
        const response = await axios(config);
        
        console.log(`Cart item created successfully: ${response.status}`);
        console.log(`Response data: ${JSON.stringify(response.data)}`);
        
        // Log the raw response for debugging
        console.log(`Raw Caspio response: ${JSON.stringify(response.data)}`);
        
        // Extract the cart item data from the Caspio response
        let cartItem = {};
        
        // Based on the Swagger response, we know Caspio returns a Result array for GET requests
        // For POST requests, it might return the created item directly or in a different format
        if (response.data && response.data.Result && Array.isArray(response.data.Result) && response.data.Result.length > 0) {
            // If Result is an array, take the first item
            cartItem = response.data.Result[0];
        } else if (response.data && response.data.Result) {
            // If Result is an object, use it directly
            cartItem = response.data.Result;
        } else if (response.data) {
            // Fallback to using the entire response data
            cartItem = response.data;
        }
        
        // If we don't have a CartItemID, we need to make a follow-up request to get the full record
        // This is necessary because the POST response might not include all fields
        if (!cartItem.CartItemID) {
            try {
                // Use the PK_ID to fetch the complete record if available
                const pkId = cartItem.PK_ID || cartItem.pk_id;
                
                if (pkId) {
                    console.log(`No CartItemID found in response, fetching complete record using PK_ID: ${pkId}`);
                    
                    const fetchResource = `/tables/Cart_Items/records?q.where=PK_ID=${pkId}`;
                    const fetchUrl = `${caspioApiBaseUrl}${fetchResource}`;
                    
                    const fetchConfig = {
                        method: 'get',
                        url: fetchUrl,
                        headers: {
                            'Authorization': `Bearer ${token}`,
                            'Content-Type': 'application/json'
                        },
                        timeout: 15000
                    };
                    
                    const fetchResponse = await axios(fetchConfig);
                    
                    if (fetchResponse.data && fetchResponse.data.Result && Array.isArray(fetchResponse.data.Result) && fetchResponse.data.Result.length > 0) {
                        // Use the fetched record which should have the CartItemID
                        cartItem = fetchResponse.data.Result[0];
                        console.log(`Successfully fetched complete record with CartItemID: ${cartItem.CartItemID}`);
                    }
                } else {
                    // If we don't have a PK_ID, try to fetch by the input parameters
                    console.log(`No PK_ID found, trying to fetch by input parameters`);
                    
                    // Create a where clause based on the input parameters
                    const whereClause = `SessionID='${req.body.SessionID}' AND ProductID='${req.body.ProductID}' AND StyleNumber='${req.body.StyleNumber}' AND Color='${req.body.Color}'`;
                    const fetchResource = `/tables/Cart_Items/records?q.where=${encodeURIComponent(whereClause)}&q.orderby=DateAdded DESC`;
                    const fetchUrl = `${caspioApiBaseUrl}${fetchResource}`;
                    
                    const fetchConfig = {
                        method: 'get',
                        url: fetchUrl,
                        headers: {
                            'Authorization': `Bearer ${token}`,
                            'Content-Type': 'application/json'
                        },
                        timeout: 15000
                    };
                    
                    const fetchResponse = await axios(fetchConfig);
                    
                    if (fetchResponse.data && fetchResponse.data.Result && Array.isArray(fetchResponse.data.Result) && fetchResponse.data.Result.length > 0) {
                        // Use the most recent record (should be the one we just created)
                        cartItem = fetchResponse.data.Result[0];
                        console.log(`Successfully fetched most recent record with CartItemID: ${cartItem.CartItemID}`);
                    }
                }
            } catch (fetchError) {
                console.error("Error fetching complete cart item record:", fetchError.message);
                // Continue with what we have even if the fetch fails
            }
        }
        
        // Ensure we have a properly formatted response with all fields
        // This is critical for the frontend to work correctly
        const formattedCartItem = {
            CartItemID: cartItem.CartItemID || cartItem.PK_ID || null,
            SessionID: cartItem.SessionID || req.body.SessionID,
            ProductID: cartItem.ProductID || req.body.ProductID,
            StyleNumber: cartItem.StyleNumber || req.body.StyleNumber,
            Color: cartItem.Color || req.body.Color,
            PRODUCT_TITLE: cartItem.PRODUCT_TITLE || req.body.PRODUCT_TITLE || null,
            ImprintType: cartItem.ImprintType || req.body.ImprintType || null,
            CartStatus: cartItem.CartStatus || req.body.CartStatus || 'Active',
            OrderID: cartItem.OrderID || req.body.OrderID || null,
            DateAdded: cartItem.DateAdded || new Date().toISOString(),
            imageUrl: cartItem.imageUrl || req.body.imageUrl || null
        };
        
        console.log(`Returning cart item with ID: ${formattedCartItem.CartItemID}`);
        
        // Return the formatted response
        res.status(201).json({
            message: 'Cart item created successfully',
            cartItem: formattedCartItem
        });
    } catch (error) {
        console.error("Error creating cart item:", error.response ? JSON.stringify(error.response.data) : error.message);
        res.status(500).json({ error: 'Failed to create cart item.' });
    }
});

// Update a cart item by ID
app.put('/api/cart-items/:id', express.json(), async (req, res) => {
    const { id } = req.params;
    if (!id) {
        return res.status(400).json({ error: 'Missing required parameter: id' });
    }
    
    try {
        console.log(`Updating cart item with ID: ${id}, data:`, JSON.stringify(req.body));
        
        // First, check if the cart item exists by CartItemID
        const checkResource = '/tables/Cart_Items/records';
        const checkParams = {
            'q.where': `CartItemID=${id}`,
            'q.select': 'PK_ID,CartItemID,SessionID,ProductID,StyleNumber,Color,CartStatus,OrderID',
            'q.limit': 1
        };
        
        // Get token for the request
        const token = await getCaspioAccessToken();
        
        // Check if the cart item exists
        const checkResult = await fetchAllCaspioPages(checkResource, checkParams);
        
        if (!checkResult || checkResult.length === 0) {
            console.error(`Cart item with ID ${id} not found`);
            return res.status(404).json({ error: `Cart item with ID ${id} not found` });
        }
        
        // Get the PK_ID from the check result
        const pkId = checkResult[0].PK_ID;
        console.log(`Found cart item with PK_ID: ${pkId}`);
        
        // Create a new object with only the allowed fields
        // Exclude auto-generated fields like CartItemID and PK_ID
        const cartItemData = {};
        
        // Only include fields that are provided in the request body
        if (req.body.SessionID !== undefined) cartItemData.SessionID = req.body.SessionID;
        if (req.body.ProductID !== undefined) cartItemData.ProductID = req.body.ProductID;
        if (req.body.StyleNumber !== undefined) cartItemData.StyleNumber = req.body.StyleNumber;
        if (req.body.Color !== undefined) cartItemData.Color = req.body.Color;
        if (req.body.PRODUCT_TITLE !== undefined) cartItemData.PRODUCT_TITLE = req.body.PRODUCT_TITLE;
        if (req.body.ImprintType !== undefined) cartItemData.ImprintType = req.body.ImprintType;
        if (req.body.CartStatus !== undefined) cartItemData.CartStatus = req.body.CartStatus;
        if (req.body.OrderID !== undefined) cartItemData.OrderID = req.body.OrderID;
        if (req.body.imageUrl !== undefined) cartItemData.imageUrl = req.body.imageUrl;
        // Don't update DateAdded as it should be set only when the item is created
        
        // Log the data we're sending to Caspio
        console.log(`Sending to Caspio:`, JSON.stringify(cartItemData));
        
        // Use the PK_ID for the update
        const resource = `/tables/Cart_Items/records?q.where=PK_ID=${pkId}`;
        const url = `${caspioApiBaseUrl}${resource}`;
        
        // Prepare the request
        const config = {
            method: 'put',
            url: url,
            headers: {
                'Authorization': `Bearer ${token}`,
                'Content-Type': 'application/json'
            },
            data: cartItemData,
            timeout: 15000
        };
        
        // Make the request directly using axios
        const response = await axios(config);
        
        console.log(`Cart item updated successfully: ${response.status}`);
        res.json({
            message: 'Cart item updated successfully',
            cartItem: response.data
        });
    } catch (error) {
        console.error("Error updating cart item:", error.response ? JSON.stringify(error.response.data) : error.message);
        res.status(500).json({ error: 'Failed to update cart item.' });
    }
});

// Delete a cart item by ID
app.delete('/api/cart-items/:id', async (req, res) => {
    const { id } = req.params;
    if (!id) {
        return res.status(400).json({ error: 'Missing required parameter: id' });
    }
    
    try {
        console.log(`Deleting cart item with ID: ${id}`);
        const resource = `/tables/Cart_Items/records?q.where=PK_ID=${id}`;
        
        // Get token for the request
        const token = await getCaspioAccessToken();
        const url = `${caspioApiBaseUrl}${resource}`;
        
        // Prepare the request
        const config = {
            method: 'delete',
            url: url,
            headers: {
                'Authorization': `Bearer ${token}`
            },
            timeout: 15000
        };
        
        // Make the request directly using axios
        const response = await axios(config);
        
        console.log(`Cart item deleted successfully: ${response.status}`);
        res.json({
            message: 'Cart item deleted successfully',
            recordsAffected: response.data.RecordsAffected
        });
    } catch (error) {
        console.error("Error deleting cart item:", error.response ? JSON.stringify(error.response.data) : error.message);
        res.status(500).json({ error: 'Failed to delete cart item.' });
    }
});

// --- NEW Endpoint: Cart Item Sizes CRUD Operations ---
// GET: /api/cart-item-sizes - Get all cart item sizes or filter by query parameters
// POST: /api/cart-item-sizes - Create a new cart item size
// PUT: /api/cart-item-sizes/:id - Update a cart item size
// DELETE: /api/cart-item-sizes/:id - Delete a cart item size
app.get('/api/cart-item-sizes', async (req, res) => {
    try {
        console.log("Fetching cart item sizes information");
        console.log(`Raw request query parameters: ${JSON.stringify(req.query)}`);
        const resource = '/tables/Cart_Item_Sizes/records';
        
        // Build query parameters based on request query
        const params = {};
        
        // Add any filter parameters from the request
        if (Object.keys(req.query).length > 0) {
            const whereConditions = [];
            
            // Handle common filter fields - normalize parameter names to handle case sensitivity
            // Check for cartItemID in various formats (cartItemID, CartItemID, cartitemid)
            const cartItemID = req.query.cartItemID || req.query.CartItemID || req.query.cartitemid;
            if (cartItemID) {
                console.log(`Filtering cart item sizes by CartItemID=${cartItemID}`);
                whereConditions.push(`CartItemID=${cartItemID}`);
            }
            
            if (req.query.size) {
                whereConditions.push(`Size='${req.query.size}'`);
            }
            
            // Add the WHERE clause if we have conditions
            if (whereConditions.length > 0) {
                params['q.where'] = whereConditions.join(' AND ');
            }
        }
        
        // Set ordering and limit
        params['q.orderby'] = 'SizeItemID ASC';
        params['q.limit'] = 1000;
        
        // Log the full query for debugging
        console.log(`Cart item sizes query: ${JSON.stringify(params)}`);
        
        // Create a custom callback to log each page of results
        const pageCallback = (pageNum, pageData) => {
            console.log(`Page ${pageNum} contains ${pageData.length} records.`);
            console.log(`Page ${pageNum} data sample: ${JSON.stringify(pageData.slice(0, 2))}`);
            return pageData;
        };
        
        // Use fetchAllCaspioPages to handle pagination with increased maxPages and page callback
        const result = await fetchAllCaspioPages(resource, params, {
            maxPages: 20,  // Increase max pages to ensure we get all records
            pageCallback: pageCallback
        });
        
        console.log(`Found ${result.length} cart item size records`);
        console.log(`All CartItemIDs in result: ${result.map(item => item.CartItemID).join(', ')}`);
        
        // Log the first few results for debugging
        if (result.length > 0) {
            console.log(`First result: ${JSON.stringify(result[0])}`);
            if (result.length > 1) {
                console.log(`Second result: ${JSON.stringify(result[1])}`);
            }
        }
        
        // Log all results for the specific CartItemID if filtering by CartItemID
        const cartItemID = req.query.cartItemID || req.query.CartItemID || req.query.cartitemid;
        if (cartItemID) {
            const filteredResults = result.filter(item => item.CartItemID == cartItemID);
            console.log(`Found ${filteredResults.length} records specifically for CartItemID=${cartItemID}`);
            console.log(`All records for CartItemID=${cartItemID}: ${JSON.stringify(filteredResults)}`);
        }
        
        res.json(result);
    } catch (error) {
        console.error("Error fetching cart item sizes information:", error.message);
        res.status(500).json({ error: 'Failed to fetch cart item sizes information.' });
    }
});

// Create a new cart item size
app.post('/api/cart-item-sizes', express.json(), async (req, res) => {
    try {
        // Validate required fields
        const requiredFields = ['CartItemID', 'Size', 'Quantity'];
        for (const field of requiredFields) {
            if (!req.body[field]) {
                return res.status(400).json({ error: `Missing required field: ${field}` });
            }
        }
        
        // Create a new object with only the allowed fields
        // Exclude auto-generated fields like SizeItemID and PK_ID
        const cartItemSizeData = {
            CartItemID: req.body.CartItemID,
            Size: req.body.Size,
            Quantity: req.body.Quantity,
            UnitPrice: req.body.UnitPrice || null
        };
        
        console.log(`Creating new cart item size for cart item: ${cartItemSizeData.CartItemID}, size: ${cartItemSizeData.Size}`);
        const resource = '/tables/Cart_Item_Sizes/records';
        
        // Get token for the request
        const token = await getCaspioAccessToken();
        const url = `${caspioApiBaseUrl}${resource}`;
        
        // Prepare the request
        const config = {
            method: 'post',
            url: url,
            headers: {
                'Authorization': `Bearer ${token}`,
                'Content-Type': 'application/json'
            },
            data: cartItemSizeData,
            timeout: 15000
        };
        
        // Make the request directly using axios
        const response = await axios(config);
        
        console.log(`Cart item size created successfully: ${response.status}`);
        
        // Extract the cart item size data from the Caspio response
        let cartItemSize = {};
        
        // Log the raw response for debugging
        console.log(`Raw Caspio response: ${JSON.stringify(response.data)}`);
        
        // Based on the Swagger response, we know Caspio returns a Result array for GET requests
        // For POST requests, it might return the created item directly or in a different format
        if (response.data && response.data.Result && Array.isArray(response.data.Result) && response.data.Result.length > 0) {
            // If Result is an array, take the first item
            cartItemSize = response.data.Result[0];
        } else if (response.data && response.data.Result) {
            // If Result is an object, use it directly
            cartItemSize = response.data.Result;
        } else if (response.data) {
            // Fallback to using the entire response data
            cartItemSize = response.data;
        }
        
        // If we don't have a SizeItemID, we need to make a follow-up request to get the full record
        if (!cartItemSize.SizeItemID) {
            try {
                // Use the PK_ID to fetch the complete record if available
                const pkId = cartItemSize.PK_ID || cartItemSize.pk_id;
                
                if (pkId) {
                    console.log(`No SizeItemID found in response, fetching complete record using PK_ID: ${pkId}`);
                    
                    const fetchResource = `/tables/Cart_Item_Sizes/records?q.where=PK_ID=${pkId}`;
                    const fetchUrl = `${caspioApiBaseUrl}${fetchResource}`;
                    
                    const fetchConfig = {
                        method: 'get',
                        url: fetchUrl,
                        headers: {
                            'Authorization': `Bearer ${token}`,
                            'Content-Type': 'application/json'
                        },
                        timeout: 15000
                    };
                    
                    const fetchResponse = await axios(fetchConfig);
                    
                    if (fetchResponse.data && fetchResponse.data.Result && Array.isArray(fetchResponse.data.Result) && fetchResponse.data.Result.length > 0) {
                        // Use the fetched record which should have the SizeItemID
                        cartItemSize = fetchResponse.data.Result[0];
                        console.log(`Successfully fetched complete record with SizeItemID: ${cartItemSize.SizeItemID}`);
                    }
                } else {
                    // If we don't have a PK_ID, try to fetch by the input parameters
                    console.log(`No PK_ID found, trying to fetch by input parameters`);
                    
                    // Create a where clause based on the input parameters
                    const whereClause = `CartItemID=${req.body.CartItemID} AND Size='${req.body.Size}'`;
                    const fetchResource = `/tables/Cart_Item_Sizes/records?q.where=${encodeURIComponent(whereClause)}&q.orderby=SizeItemID DESC`;
                    const fetchUrl = `${caspioApiBaseUrl}${fetchResource}`;
                    
                    const fetchConfig = {
                        method: 'get',
                        url: fetchUrl,
                        headers: {
                            'Authorization': `Bearer ${token}`,
                            'Content-Type': 'application/json'
                        },
                        timeout: 15000
                    };
                    
                    const fetchResponse = await axios(fetchConfig);
                    
                    if (fetchResponse.data && fetchResponse.data.Result && Array.isArray(fetchResponse.data.Result) && fetchResponse.data.Result.length > 0) {
                        // Use the most recent record (should be the one we just created)
                        cartItemSize = fetchResponse.data.Result[0];
                        console.log(`Successfully fetched record with SizeItemID: ${cartItemSize.SizeItemID}`);
                    }
                }
            } catch (fetchError) {
                console.error("Error fetching complete cart item size record:", fetchError.message);
                // Continue with what we have even if the fetch fails
            }
        }
        
        // Ensure we have a properly formatted response with all fields
        // This is critical for the frontend to work correctly
        // Based on the Swagger response, we know the exact field names and structure
        const formattedCartItemSize = {
            SizeItemID: cartItemSize.SizeItemID || cartItemSize.PK_ID || null,
            CartItemID: cartItemSize.CartItemID || req.body.CartItemID,
            Size: cartItemSize.Size || req.body.Size,
            Quantity: cartItemSize.Quantity || parseInt(req.body.Quantity, 10) || 0,
            UnitPrice: cartItemSize.UnitPrice || req.body.UnitPrice || null
        };
        
        console.log(`Returning cart item size with ID: ${formattedCartItemSize.SizeItemID}`);
        
        // Return the formatted response
        res.status(201).json({
            message: 'Cart item size created successfully',
            cartItemSize: formattedCartItemSize
        });
    } catch (error) {
        console.error("Error creating cart item size:", error.response ? JSON.stringify(error.response.data) : error.message);
        res.status(500).json({ error: 'Failed to create cart item size.' });
    }
});

// Update a cart item size by ID
app.put('/api/cart-item-sizes/:id', express.json(), async (req, res) => {
    const { id } = req.params;
    if (!id) {
        return res.status(400).json({ error: 'Missing required parameter: id' });
    }
    
    try {
        console.log(`Updating cart item size with ID: ${id}`);
        const resource = `/tables/Cart_Item_Sizes/records?q.where=PK_ID=${id}`;
        
        // Create a new object with only the allowed fields
        // Exclude auto-generated fields like SizeItemID and PK_ID
        const cartItemSizeData = {};
        
        // Only include fields that are provided in the request body
        if (req.body.CartItemID !== undefined) cartItemSizeData.CartItemID = req.body.CartItemID;
        if (req.body.Size !== undefined) cartItemSizeData.Size = req.body.Size;
        if (req.body.Quantity !== undefined) cartItemSizeData.Quantity = req.body.Quantity;
        if (req.body.UnitPrice !== undefined) cartItemSizeData.UnitPrice = req.body.UnitPrice;
        
        // Get token for the request
        const token = await getCaspioAccessToken();
        const url = `${caspioApiBaseUrl}${resource}`;
        
        // Prepare the request
        const config = {
            method: 'put',
            url: url,
            headers: {
                'Authorization': `Bearer ${token}`,
                'Content-Type': 'application/json'
            },
            data: cartItemSizeData,
            timeout: 15000
        };
        
        // Make the request directly using axios
        const response = await axios(config);
        
        console.log(`Cart item size updated successfully: ${response.status}`);
        res.json({
            message: 'Cart item size updated successfully',
            cartItemSize: response.data
        });
    } catch (error) {
        console.error("Error updating cart item size:", error.response ? JSON.stringify(error.response.data) : error.message);
        res.status(500).json({ error: 'Failed to update cart item size.' });
    }
});

// Delete a cart item size by ID
app.delete('/api/cart-item-sizes/:id', async (req, res) => {
    const { id } = req.params;
    if (!id) {
        return res.status(400).json({ error: 'Missing required parameter: id' });
    }
    
    try {
        console.log(`Deleting cart item size with ID: ${id}`);
        const resource = `/tables/Cart_Item_Sizes/records?q.where=PK_ID=${id}`;
        
        // Get token for the request
        const token = await getCaspioAccessToken();
        const url = `${caspioApiBaseUrl}${resource}`;
        
        // Prepare the request
        const config = {
            method: 'delete',
            url: url,
            headers: {
                'Authorization': `Bearer ${token}`
            },
            timeout: 15000
        };
        
        // Make the request directly using axios
        const response = await axios(config);
        
        console.log(`Cart item size deleted successfully: ${response.status}`);
        res.json({
            message: 'Cart item size deleted successfully',
            recordsAffected: response.data.RecordsAffected
        });
    } catch (error) {
        console.error("Error deleting cart item size:", error.response ? JSON.stringify(error.response.data) : error.message);
        res.status(500).json({ error: 'Failed to delete cart item size.' });
    }
});

// --- NEW Endpoint: Cart Sessions CRUD Operations ---
// GET: /api/cart-sessions - Get all cart sessions or filter by query parameters
// POST: /api/cart-sessions - Create a new cart session
// PUT: /api/cart-sessions/:id - Update a cart session by ID
// DELETE: /api/cart-sessions/:id - Delete a cart session by ID
app.get('/api/cart-sessions', async (req, res) => {
    try {
        console.log("Fetching cart sessions information");
        const resource = '/tables/Cart_Sessions/records';
        
        // Build query parameters based on request query
        const params = {};
        
        // Add any filter parameters from the request
        if (Object.keys(req.query).length > 0) {
            const whereConditions = [];
            
            // Handle common filter fields
            if (req.query.sessionID) {
                whereConditions.push(`SessionID='${req.query.sessionID}'`);
            }
            if (req.query.userID) {
                whereConditions.push(`UserID=${req.query.userID}`);
            }
            if (req.query.isActive !== undefined) {
                whereConditions.push(`IsActive=${req.query.isActive}`);
            }
            
            // Add the WHERE clause if we have conditions
            if (whereConditions.length > 0) {
                params['q.where'] = whereConditions.join(' AND ');
            }
        }
        
        // Set ordering and limit
        params['q.orderby'] = 'PK_ID ASC';
        params['q.limit'] = 1000;
        
        // Use fetchAllCaspioPages to handle pagination
        const result = await fetchAllCaspioPages(resource, params);
        console.log(`Found ${result.length} cart session records`);
        
        res.json(result);
    } catch (error) {
        console.error("Error fetching cart sessions information:", error.message);
        res.status(500).json({ error: 'Failed to fetch cart sessions information.' });
    }
});

// Create a new cart session
app.post('/api/cart-sessions', express.json(), async (req, res) => {
    try {
        // Validate required fields
        const requiredFields = ['SessionID'];
        for (const field of requiredFields) {
            if (!req.body[field]) {
                return res.status(400).json({ error: `Missing required field: ${field}` });
            }
        }
        
        // Create a new object with only the allowed fields
        // Exclude auto-generated fields like PK_ID
        // Create an object with properly typed fields based on the Caspio table structure
        const cartSessionData = {
            SessionID: req.body.SessionID, // Text (255)
            
            // Optional fields with proper type handling
            UserID: req.body.UserID ? Number(req.body.UserID) : null, // Number
            // CreateDate is excluded as it's likely auto-generated
            // LastActivity is excluded as it's likely auto-managed
            IPAddress: req.body.IPAddress || null, // Text (255)
            UserAgent: req.body.UserAgent || null, // Text (255)
            IsActive: req.body.IsActive === true // Yes/No (boolean)
        };
        
        console.log(`Creating new cart session: ${cartSessionData.SessionID}`);
        const resource = '/tables/Cart_Sessions/records';
        
        // Get token for the request
        const token = await getCaspioAccessToken();
        const url = `${caspioApiBaseUrl}${resource}`;
        
        // Prepare the request
        const config = {
            method: 'post',
            url: url,
            headers: {
                'Authorization': `Bearer ${token}`,
                'Content-Type': 'application/json'
            },
            data: cartSessionData,
            timeout: 15000
        };
        
        // Make the request directly using axios
        const response = await axios(config);
        
        console.log(`Cart session created successfully: ${response.status}`);
        res.status(201).json({
            message: 'Cart session created successfully',
            cartSession: response.data
        });
    } catch (error) {
        console.error("Error creating cart session:", error.response ? JSON.stringify(error.response.data) : error.message);
        res.status(500).json({ error: 'Failed to create cart session.' });
    }
});

// Update a cart session by ID
app.put('/api/cart-sessions/:id', express.json(), async (req, res) => {
    const { id } = req.params;
    if (!id) {
        return res.status(400).json({ error: 'Missing required parameter: id' });
    }
    
    try {
        console.log(`Updating cart session with ID: ${id}`);
        const resource = `/tables/Cart_Sessions/records?q.where=SessionID='${id}'`;
        
        // Create a new object with only the allowed fields
        // Exclude auto-generated fields like PK_ID
        const cartSessionData = {};
        
        // Only include fields that are provided in the request body
        if (req.body.SessionID !== undefined) cartSessionData.SessionID = req.body.SessionID;
        if (req.body.UserID !== undefined) cartSessionData.UserID = req.body.UserID;
        if (req.body.LastActivity !== undefined) cartSessionData.LastActivity = req.body.LastActivity;
        if (req.body.IPAddress !== undefined) cartSessionData.IPAddress = req.body.IPAddress;
        if (req.body.UserAgent !== undefined) cartSessionData.UserAgent = req.body.UserAgent;
        if (req.body.IsActive !== undefined) cartSessionData.IsActive = req.body.IsActive;
        // Don't update CreateDate as it should be set only when the session is created
        
        // Get token for the request
        const token = await getCaspioAccessToken();
        const url = `${caspioApiBaseUrl}${resource}`;
        
        // Prepare the request
        const config = {
            method: 'put',
            url: url,
            headers: {
                'Authorization': `Bearer ${token}`,
                'Content-Type': 'application/json'
            },
            data: cartSessionData,
            timeout: 15000
        };
        
        // Make the request directly using axios
        const response = await axios(config);
        
        console.log(`Cart session updated successfully: ${response.status}`);
        res.json({
            message: 'Cart session updated successfully',
            cartSession: response.data
        });
    } catch (error) {
        console.error("Error updating cart session:", error.response ? JSON.stringify(error.response.data) : error.message);
        res.status(500).json({ error: 'Failed to update cart session.' });
    }
});

// Delete a cart session by ID
app.delete('/api/cart-sessions/:id', async (req, res) => {
    const { id } = req.params;
    if (!id) {
        return res.status(400).json({ error: 'Missing required parameter: id' });
    }
    
    try {
        console.log(`Deleting cart session with ID: ${id}`);
        const resource = `/tables/Cart_Sessions/records?q.where=SessionID='${id}'`;
        
        // Get token for the request
        const token = await getCaspioAccessToken();
        const url = `${caspioApiBaseUrl}${resource}`;
        
        // Prepare the request
        const config = {
            method: 'delete',
            url: url,
            headers: {
                'Authorization': `Bearer ${token}`
            },
            timeout: 15000
        };
        
        // Make the request directly using axios
        const response = await axios(config);
        
        console.log(`Cart session deleted successfully: ${response.status}`);
        res.json({
            message: 'Cart session deleted successfully',
            recordsAffected: response.data.RecordsAffected
        });
    } catch (error) {
        console.error("Error deleting cart session:", error.response ? JSON.stringify(error.response.data) : error.message);
        res.status(500).json({ error: 'Failed to delete cart session.' });
    }
});

// --- NEW Endpoint: Orders CRUD Operations ---
// GET: /api/orders - Get all orders or filter by query parameters
// POST: /api/orders - Create a new order
// PUT: /api/orders/:id - Update an order by ID
// DELETE: /api/orders/:id - Delete an order by ID
app.get('/api/orders', async (req, res) => {
    try {
        console.log("Fetching orders information");
        const resource = '/tables/Orders/records';
        
        // Build query parameters based on request query
        const params = {};
        
        // Add any filter parameters from the request
        if (Object.keys(req.query).length > 0) {
            const whereConditions = [];
            
            // Handle common filter fields
            if (req.query.orderID) {
                whereConditions.push(`OrderID=${req.query.orderID}`);
            }
            if (req.query.customerID) {
                whereConditions.push(`CustomerID=${req.query.customerID}`);
            }
            if (req.query.orderStatus) {
                whereConditions.push(`OrderStatus='${req.query.orderStatus}'`);
            }
            if (req.query.paymentStatus) {
                whereConditions.push(`PaymentStatus='${req.query.paymentStatus}'`);
            }
            if (req.query.imprintType) {
                whereConditions.push(`ImprintType='${req.query.imprintType}'`);
            }
            
            // Add the WHERE clause if we have conditions
            if (whereConditions.length > 0) {
                params['q.where'] = whereConditions.join(' AND ');
            }
        }
        
        // Set ordering and limit
        params['q.orderby'] = 'OrderID DESC'; // Most recent orders first
        params['q.limit'] = 1000;
        
        // Use fetchAllCaspioPages to handle pagination
        const result = await fetchAllCaspioPages(resource, params);
        console.log(`Found ${result.length} order records`);
        
        res.json(result);
    } catch (error) {
        console.error("Error fetching orders information:", error.message);
        res.status(500).json({ error: 'Failed to fetch orders information.' });
    }
});

// Create a new order
app.post('/api/orders', express.json(), async (req, res) => {
    try {
        // Log the request for debugging
        console.log(`Creating new order with data:`, JSON.stringify(req.body));
        
        // Validate required fields
        const requiredFields = ['CustomerID'];
        for (const field of requiredFields) {
            if (!req.body[field]) {
                return res.status(400).json({ error: `Missing required field: ${field}` });
            }
        }
        
        // Create an order object with all fields from the schema except OrderID (Autonumber) and OrderDate (Timestamp)
        const orderData = {
            // Required fields - CustomerID must be numeric
            CustomerID: parseInt(req.body.CustomerID, 10),
            
            // Optional fields from the schema (excluding OrderDate which is a timestamp)
            OrderNumber: req.body.OrderNumber || `ORD-${Date.now()}`,
            SessionID: req.body.SessionID || null,
            TotalAmount: req.body.TotalAmount || null,
            OrderStatus: req.body.OrderStatus || 'New',
            ImprintType: req.body.ImprintType || null,
            PaymentMethod: req.body.PaymentMethod || null,
            PaymentStatus: req.body.PaymentStatus || 'Pending',
            ShippingMethod: req.body.ShippingMethod || null,
            TrackingNumber: req.body.TrackingNumber || null,
            EstimatedDelivery: req.body.EstimatedDelivery || null,
            Notes: req.body.Notes || null,
            InternalNotes: req.body.InternalNotes || null
        };
        
        // Special handling for "guest" CustomerID
        if (req.body.CustomerID === 'guest' || isNaN(orderData.CustomerID)) {
            console.log('Using special handling for guest or non-numeric CustomerID');
            
            // Check if we need to create a guest customer first
            const guestCustomerData = {
                Name: 'Guest Customer',
                Email: `guest-${Date.now()}@example.com`,
                CustomerType: 'Guest'
            };
            
            // Create a guest customer
            const customerResource = '/tables/Customer_Info/records';
            const customerToken = await getCaspioAccessToken();
            const customerUrl = `${caspioApiBaseUrl}${customerResource}`;
            
            console.log(`Creating guest customer:`, JSON.stringify(guestCustomerData));
            
            const customerConfig = {
                method: 'post',
                url: customerUrl,
                headers: {
                    'Authorization': `Bearer ${customerToken}`,
                    'Content-Type': 'application/json'
                },
                data: guestCustomerData,
                timeout: 15000
            };
            
            try {
                const customerResponse = await axios(customerConfig);
                console.log(`Guest customer created successfully:`, JSON.stringify(customerResponse.data));
                
                // Use the newly created customer ID
                if (customerResponse.data && customerResponse.data.Result && customerResponse.data.Result.CustomerID) {
                    orderData.CustomerID = parseInt(customerResponse.data.Result.CustomerID, 10);
                    console.log(`Using new guest CustomerID: ${orderData.CustomerID}`);
                } else {
                    // Default to CustomerID 1 if we couldn't create a new customer
                    orderData.CustomerID = 1;
                    console.log(`Using default CustomerID: ${orderData.CustomerID}`);
                }
            } catch (customerError) {
                console.error("Error creating guest customer:", customerError.response ?
                    JSON.stringify(customerError.response.data) : customerError.message);
                // Default to CustomerID 1 if we couldn't create a new customer
                orderData.CustomerID = 1;
                console.log(`Using default CustomerID: ${orderData.CustomerID}`);
            }
        }
        
        // Log the data we're sending to Caspio
        console.log(`Sending to Caspio:`, JSON.stringify(orderData));
        
        console.log(`Creating new order for customer: ${orderData.CustomerID}`);
        const resource = '/tables/Orders/records';
        
        // Get token for the request
        const token = await getCaspioAccessToken();
        const url = `${caspioApiBaseUrl}${resource}`;
        
        // Prepare the request
        const config = {
            method: 'post',
            url: url,
            headers: {
                'Authorization': `Bearer ${token}`,
                'Content-Type': 'application/json'
            },
            data: orderData,
            timeout: 15000
        };
        
        // Make the request directly using axios
        const response = await axios(config);
        
        console.log(`Order created successfully: ${response.status}`);
        res.status(201).json({
            message: 'Order created successfully',
            order: response.data
        });
    } catch (error) {
        console.error("Error creating order:", error.response ? JSON.stringify(error.response.data) : error.message);
        res.status(500).json({ error: 'Failed to create order.' });
    }
});

// Update an order by ID
app.put('/api/orders/:id', express.json(), async (req, res) => {
    const { id } = req.params;
    if (!id) {
        return res.status(400).json({ error: 'Missing required parameter: id' });
    }
    
    try {
        console.log(`Updating order with ID: ${id}`);
        const resource = `/tables/Orders/records?q.where=PK_ID=${id}`;
        
        // Log the request for debugging
        console.log(`Updating order with data:`, JSON.stringify(req.body));
        
        // Create a minimal object with only writable fields
        // Based on our testing, we need to limit the fields to avoid "AlterReadOnlyData" errors
        const orderData = {};
        
        // Only include specific fields that are known to be writable
        // Exclude fields that might be read-only in Caspio
        if (req.body.OrderStatus !== undefined) orderData.OrderStatus = req.body.OrderStatus;
        if (req.body.ImprintType !== undefined) orderData.ImprintType = req.body.ImprintType;
        if (req.body.PaymentStatus !== undefined) orderData.PaymentStatus = req.body.PaymentStatus;
        if (req.body.ShippingMethod !== undefined) orderData.ShippingMethod = req.body.ShippingMethod;
        if (req.body.TrackingNumber !== undefined) orderData.TrackingNumber = req.body.TrackingNumber;
        if (req.body.EstimatedDelivery !== undefined) orderData.EstimatedDelivery = req.body.EstimatedDelivery;
        if (req.body.Notes !== undefined) orderData.Notes = req.body.Notes;
        if (req.body.InternalNotes !== undefined) orderData.InternalNotes = req.body.InternalNotes;
        
        // Log the data we're sending to Caspio
        console.log(`Sending to Caspio:`, JSON.stringify(orderData));
        
        // Get token for the request
        const token = await getCaspioAccessToken();
        const url = `${caspioApiBaseUrl}${resource}`;
        
        // Prepare the request
        const config = {
            method: 'put',
            url: url,
            headers: {
                'Authorization': `Bearer ${token}`,
                'Content-Type': 'application/json'
            },
            data: orderData,
            timeout: 15000
        };
        
        // Make the request directly using axios
        const response = await axios(config);
        
        console.log(`Order updated successfully: ${response.status}`);
        res.json({
            message: 'Order updated successfully',
            order: response.data
        });
    } catch (error) {
        console.error("Error updating order:", error.response ? JSON.stringify(error.response.data) : error.message);
        res.status(500).json({ error: 'Failed to update order.' });
    }
});

// Delete an order by ID
app.delete('/api/orders/:id', async (req, res) => {
    const { id } = req.params;
    if (!id) {
        return res.status(400).json({ error: 'Missing required parameter: id' });
    }
    
    try {
        console.log(`Deleting order with ID: ${id}`);
        const resource = `/tables/Orders/records?q.where=PK_ID=${id}`;
        
        // Get token for the request
        const token = await getCaspioAccessToken();
        const url = `${caspioApiBaseUrl}${resource}`;
        
        // Prepare the request
        const config = {
            method: 'delete',
            url: url,
            headers: {
                'Authorization': `Bearer ${token}`
            },
            timeout: 15000
        };
        
        // Make the request directly using axios
        const response = await axios(config);
        
        console.log(`Order deleted successfully: ${response.status}`);
        res.json({
            message: 'Order deleted successfully',
            recordsAffected: response.data.RecordsAffected
        });
    } catch (error) {
        console.error("Error deleting order:", error.response ? JSON.stringify(error.response.data) : error.message);
        res.status(500).json({ error: 'Failed to delete order.' });
    }
});

// --- ENHANCED Endpoint: Cart Integration JavaScript ---
// Example: /api/cart-integration.js
app.get('/api/cart-integration.js', (req, res) => {
    console.log("Serving cart integration JavaScript");
    
    // Set the content type to JavaScript
    res.setHeader('Content-Type', 'application/javascript');
    // Add cache control headers to prevent caching issues
    res.setHeader('Cache-Control', 'no-cache, no-store, must-revalidate');
    res.setHeader('Pragma', 'no-cache');
    res.setHeader('Expires', '0');
    
    // Use fs to read the file
    const fs = require('fs');
    const path = require('path');
    
    const filePath = path.join(__dirname, 'cart-integration.js');
    console.log(`Reading file from: ${filePath}`);
    
    try {
        // Read the file synchronously for simplicity
        const data = fs.readFileSync(filePath, 'utf8');
        console.log(`Successfully read ${data.length} characters from cart-integration.js`);
        
        // Filter out any non-JavaScript content at the beginning of the file
        // Look for the first valid JavaScript line (comment or function declaration)
        let cleanedData = data;
        
        // Check if the file contains explanatory text at the beginning
        if (data.includes('The user is offering to manually create the file')) {
            console.log('Detected explanatory text at the beginning of the file, cleaning it up...');
            
            // Find the start of the actual JavaScript code
            // Look for common JavaScript patterns like comments or function declarations
            const jsStartPatterns = [
                '// Cart integration',
                'function init',
                '/*',
                'const ',
                'let ',
                'var '
            ];
            
            let startIndex = -1;
            for (const pattern of jsStartPatterns) {
                const index = data.indexOf(pattern);
                if (index !== -1 && (startIndex === -1 || index < startIndex)) {
                    startIndex = index;
                }
            }
            
            if (startIndex !== -1) {
                cleanedData = data.substring(startIndex);
                console.log(`Removed ${startIndex} characters of non-JavaScript content from the beginning of the file`);
            } else {
                console.warn('Could not find the start of JavaScript code, serving the file as-is');
            }
        }
        
        // Send the cleaned file content
        res.send(cleanedData);
        console.log("Successfully sent cart integration JavaScript");
    } catch (err) {
        console.error(`Error reading cart-integration.js: ${err.message}`);
        res.status(500).send('// Error loading cart integration script');
    }
});

// Also serve the cart integration script at the root path for easier access
app.get('/cart-integration.js', (req, res) => {
    console.log("Redirecting to /api/cart-integration.js");
    res.redirect('/api/cart-integration.js');
});

// --- NEW Endpoint: Process Checkout ---
// Example: POST /api/process-checkout
app.post('/api/process-checkout', express.json(), async (req, res) => {
    try {
        // Extract sessionId and customerId from request body
        // Also check for CustomerInfo object for backward compatibility
        const { sessionId, customerId, CustomerInfo } = req.body;
        
        // Get the customer ID from either customerId or CustomerInfo.CustomerID
        const effectiveCustomerId = customerId || (CustomerInfo && CustomerInfo.CustomerID);
        
        // Validate required fields
        if (!sessionId || !effectiveCustomerId) {
            return res.status(400).json({
                error: 'Missing required fields: sessionId and customerId (or CustomerInfo.CustomerID) are required'
            });
        }
        
        console.log(`Processing checkout for session: ${sessionId}, customer: ${effectiveCustomerId}`);
        
        // Get cart items for the session
        const cartItemsResource = '/tables/Cart_Items/records';
        const cartItemsParams = {
            'q.where': `SessionID='${sessionId}'`,
            'q.select': '*',
            'q.limit': 1000
        };
        
        const cartItems = await fetchAllCaspioPages(cartItemsResource, cartItemsParams);
        
        if (!cartItems || cartItems.length === 0) {
            return res.status(400).json({ error: 'No items in cart' });
        }
        
        console.log(`Found ${cartItems.length} items in cart for session: ${sessionId}`);
        
        // Generate a unique order ID
        const orderId = 'ORD-' + Math.random().toString(36).substring(2, 10).toUpperCase();
        
        // Create an order record without updating cart items
        // This avoids the 500 Internal Server Error when updating cart items
        try {
            // Create order with minimal data
            const orderResource = '/tables/Orders/records';
            const orderData = {
                CustomerID: effectiveCustomerId,
                OrderID: orderId,
                SessionID: sessionId,
                OrderStatus: 'New',
                OrderDate: new Date().toISOString()
            };
            
            console.log(`Creating order with ID: ${orderId}`);
            
            // Get token for the request
            const token = await getCaspioAccessToken();
            const url = `${caspioApiBaseUrl}${orderResource}`;
            
            // Prepare the request
            const config = {
                method: 'post',
                url: url,
                headers: {
                    'Authorization': `Bearer ${token}`,
                    'Content-Type': 'application/json'
                },
                data: orderData,
                timeout: 15000
            };
            
            // Make the request directly using axios
            const response = await axios(config);
            
            console.log(`Order created successfully: ${response.status}`);
            
            // Return success response with order ID
            return res.status(201).json({
                success: true,
                message: 'Checkout processed successfully',
                orderId: orderId,
                orderData: response.data
            });
        } catch (error) {
            console.error("Error creating order:", error.response ? JSON.stringify(error.response.data) : error.message);
            
            // Return error response with fallback
            return res.status(500).json({
                success: false,
                error: 'Failed to create order',
                fallback: true,
                orderId: orderId
            });
        }
    } catch (error) {
        console.error("Error processing checkout:", error.message);
        res.status(500).json({ error: 'Failed to process checkout.' });
    }
});

// --- NEW Endpoint: PricingMatrix CRUD Operations ---
// GET: /api/pricing-matrix - Get all pricing matrix records or filter by query parameters
// GET: /api/pricing-matrix/lookup - Lookup a pricing matrix ID based on style, color, and embellishment type
// GET: /api/pricing-matrix/:id - Get a specific pricing matrix record by ID
// POST: /api/pricing-matrix - Create a new pricing matrix record
// PUT: /api/pricing-matrix/:id - Update a pricing matrix record by ID
// DELETE: /api/pricing-matrix/:id - Delete a pricing matrix record by ID

app.get('/api/pricing-matrix', async (req, res) => {
    try {
        console.log("Fetching pricing matrix information");
        const resource = '/tables/PricingMatrix/records';
        
        // Build query parameters based on request query
        const params = {};
        
        // Add any filter parameters from the request
        if (Object.keys(req.query).length > 0) {
            const whereConditions = [];
            
            // Handle common filter fields
            if (req.query.pricingMatrixID) {
                whereConditions.push(`PricingMatrixID=${req.query.pricingMatrixID}`);
            }
            if (req.query.sessionID) {
                whereConditions.push(`SessionID='${req.query.sessionID}'`);
            }
            if (req.query.styleNumber) {
                whereConditions.push(`StyleNumber='${req.query.styleNumber}'`);
            }
            if (req.query.color) {
                whereConditions.push(`Color='${req.query.color}'`);
            }
            if (req.query.embellishmentType) {
                whereConditions.push(`EmbellishmentType='${req.query.embellishmentType}'`);
            }
            
            // Add the WHERE clause if we have conditions
            if (whereConditions.length > 0) {
                params['q.where'] = whereConditions.join(' AND ');
            }
        }
        
        // Set ordering and limit
        params['q.orderby'] = 'PricingMatrixID DESC'; // Most recent records first
        params['q.limit'] = 1000;
        
        // Use fetchAllCaspioPages to handle pagination
        const result = await fetchAllCaspioPages(resource, params);
        console.log(`Found ${result.length} pricing matrix records`);
        
        res.json(result);
    } catch (error) {
        console.error("Error fetching pricing matrix information:", error.message);
        res.status(500).json({ error: 'Failed to fetch pricing matrix information.' });
    }
});

// --- NEW Endpoint: Lookup Pricing Matrix ID ---
// Example: /api/pricing-matrix/lookup?styleNumber=PC61&color=RED&embellishmentType=DTG&sessionID=direct-test-1745497242701
app.get('/api/pricing-matrix/lookup', async (req, res) => {
    const { styleNumber, color, embellishmentType, sessionID } = req.query;

    // Validate required parameters
    if (!styleNumber || !color || !embellishmentType) {
        return res.status(400).json({ error: 'Missing required query parameters (styleNumber, color, embellishmentType)' });
    }

    try {
        console.log(`Looking up PricingMatrixID for Style: ${styleNumber}, Color: ${color}, Type: ${embellishmentType}, Session: ${sessionID || 'N/A'}`);
        const resource = '/tables/PricingMatrix/records';

        // Build the where clause
        const whereConditions = [
            `StyleNumber='${styleNumber}'`,
            `Color='${color}'`,
            `EmbellishmentType='${embellishmentType}'`
        ];
        if (sessionID) {
            whereConditions.push(`SessionID='${sessionID}'`);
        }

        const params = {
            'q.where': whereConditions.join(' AND '),
            'q.select': 'PricingMatrixID', // Select only the ID field
            'q.orderby': 'CaptureDate DESC', // Get the most recent one
            'q.limit': 1 // We only need the first match
        };

        // Use fetchAllCaspioPages (even though limit is 1, it's the standard way)
        const result = await fetchAllCaspioPages(resource, params);

        if (!result || result.length === 0) {
            console.log(`Pricing matrix not found for criteria: ${JSON.stringify(req.query)}`);
            return res.status(404).json({ error: 'Pricing matrix not found for the given criteria' });
        }

        // Extract the ID from the first result
        const pricingMatrixId = result[0].PricingMatrixID;
        console.log(`Found PricingMatrixID: ${pricingMatrixId}`);

        res.json({ pricingMatrixId: pricingMatrixId });

    } catch (error) {
        console.error("Error during pricing matrix lookup:", error.message);
        // Check if it's a Caspio API error
        if (error.message.includes('Caspio')) {
             res.status(500).json({ error: `Caspio API error during lookup: ${error.message}` });
        } else {
             res.status(500).json({ error: 'Internal server error during lookup' });
        }
    }
});

// Get a specific pricing matrix record by ID
app.get('/api/pricing-matrix/:id', async (req, res) => {
    const { id } = req.params;
    if (!id) {
        return res.status(400).json({ error: 'Missing required parameter: id' });
    }
    
    try {
        console.log(`Fetching pricing matrix with ID: ${id}`);
        const resource = '/tables/PricingMatrix/records';
        const params = {
            'q.where': `PricingMatrixID=${id}`,
            'q.limit': 1
        };
        
        // Use fetchAllCaspioPages to handle pagination
        const result = await fetchAllCaspioPages(resource, params);
        
        if (!result || result.length === 0) {
            return res.status(404).json({ error: `Pricing matrix with ID ${id} not found` });
        }
        
        res.json(result[0]);
    } catch (error) {
        console.error(`Error fetching pricing matrix with ID ${id}:`, error.message);
        res.status(500).json({ error: 'Failed to fetch pricing matrix information.' });
    }
});
// Create a new pricing matrix record
app.post('/api/pricing-matrix', express.json(), async (req, res) => {
    try {
        // Validate required fields
        const requiredFields = ['SessionID', 'StyleNumber', 'Color', 'EmbellishmentType'];
        for (const field of requiredFields) {
            if (!req.body[field]) {
                return res.status(400).json({ error: `Missing required field: ${field}` });
            }
        }
        
        // Create a new object with only the allowed fields
        // Exclude auto-generated fields like PK_ID and PricingMatrixID
        const pricingMatrixData = {
            SessionID: req.body.SessionID,
            StyleNumber: req.body.StyleNumber,
            Color: req.body.Color,
            EmbellishmentType: req.body.EmbellishmentType,
            CaptureDate: req.body.CaptureDate || new Date().toISOString(),
            TierStructure: req.body.TierStructure || null,
            SizeGroups: req.body.SizeGroups || null,
            PriceMatrix: req.body.PriceMatrix || null
        };
        
        console.log(`Creating new pricing matrix for style: ${pricingMatrixData.StyleNumber}, color: ${pricingMatrixData.Color}`);
        const resource = '/tables/PricingMatrix/records';
        
        // Get token for the request
        const token = await getCaspioAccessToken();
        const url = `${caspioApiBaseUrl}${resource}`;
        
        // Prepare the request
        const config = {
            method: 'post',
            url: url,
            headers: {
                'Authorization': `Bearer ${token}`,
                'Content-Type': 'application/json'
            },
            data: pricingMatrixData,
            timeout: 15000
        };
        
        // Make the request directly using axios
        const response = await axios(config);
        
        console.log(`Pricing matrix created successfully: ${response.status}`);
        res.status(201).json({
            message: 'Pricing matrix created successfully',
            pricingMatrix: response.data
        });
    } catch (error) {
        console.error("Error creating pricing matrix:", error.response ? JSON.stringify(error.response.data) : error.message);
        res.status(500).json({ error: 'Failed to create pricing matrix.' });
    }
});

// Update a pricing matrix record by ID
app.put('/api/pricing-matrix/:id', express.json(), async (req, res) => {
    const { id } = req.params;
    if (!id) {
        return res.status(400).json({ error: 'Missing required parameter: id' });
    }
    
    try {
        console.log(`Updating pricing matrix with ID: ${id}`);
        const resource = `/tables/PricingMatrix/records?q.where=PricingMatrixID=${id}`;
        
        // Create a new object with only the allowed fields
        // Exclude auto-generated fields like PK_ID and PricingMatrixID
        const pricingMatrixData = {};
        
        // Only include fields that are provided in the request body
        if (req.body.SessionID !== undefined) pricingMatrixData.SessionID = req.body.SessionID;
        if (req.body.StyleNumber !== undefined) pricingMatrixData.StyleNumber = req.body.StyleNumber;
        if (req.body.Color !== undefined) pricingMatrixData.Color = req.body.Color;
        if (req.body.EmbellishmentType !== undefined) pricingMatrixData.EmbellishmentType = req.body.EmbellishmentType;
        if (req.body.CaptureDate !== undefined) pricingMatrixData.CaptureDate = req.body.CaptureDate;
        if (req.body.TierStructure !== undefined) pricingMatrixData.TierStructure = req.body.TierStructure;
        if (req.body.SizeGroups !== undefined) pricingMatrixData.SizeGroups = req.body.SizeGroups;
        if (req.body.PriceMatrix !== undefined) pricingMatrixData.PriceMatrix = req.body.PriceMatrix;
        
        // Get token for the request
        const token = await getCaspioAccessToken();
        const url = `${caspioApiBaseUrl}${resource}`;
        
        // Prepare the request
        const config = {
            method: 'put',
            url: url,
            headers: {
                'Authorization': `Bearer ${token}`,
                'Content-Type': 'application/json'
            },
            data: pricingMatrixData,
            timeout: 15000
        };
        
        // Make the request directly using axios
        const response = await axios(config);
        
        console.log(`Pricing matrix updated successfully: ${response.status}`);
        res.json({
            message: 'Pricing matrix updated successfully',
            pricingMatrix: response.data
        });
    } catch (error) {
        console.error("Error updating pricing matrix:", error.response ? JSON.stringify(error.response.data) : error.message);
        res.status(500).json({ error: 'Failed to update pricing matrix.' });
    }
});

// Delete a pricing matrix record by ID
app.delete('/api/pricing-matrix/:id', async (req, res) => {
    const { id } = req.params;
    if (!id) {
        return res.status(400).json({ error: 'Missing required parameter: id' });
    }
    
    try {
        console.log(`Deleting pricing matrix with ID: ${id}`);
        const resource = `/tables/PricingMatrix/records?q.where=PricingMatrixID=${id}`;
        
        // Get token for the request
        const token = await getCaspioAccessToken();
        const url = `${caspioApiBaseUrl}${resource}`;
        
        // Prepare the request
        const config = {
            method: 'delete',
            url: url,
            headers: {
                'Authorization': `Bearer ${token}`
            },
            timeout: 15000
        };
        
        // Make the request directly using axios
        const response = await axios(config);
        
        console.log(`Pricing matrix deleted successfully: ${response.status}`);
        res.json({
            message: 'Pricing matrix deleted successfully',
            recordsAffected: response.data.RecordsAffected
        });
    } catch (error) {
        console.error("Error deleting pricing matrix:", error.response ? JSON.stringify(error.response.data) : error.message);
        res.status(500).json({ error: 'Failed to delete pricing matrix.' });
    }
});

// --- UPDATED Endpoint: Product Colors (Refactored to use Live Caspio Data) ---
// Example: /api/product-colors?styleNumber=PC61
app.get('/api/product-colors', async (req, res) => {
    const { styleNumber } = req.query;

    if (!styleNumber) {
        return res.status(400).json({ error: 'Missing required query parameter: styleNumber' });
    }

    try {
        // Add debug logging
        console.log(`DEBUG: Processing request for product colors with styleNumber: ${styleNumber}`);
        
        // First, try to get product info from Sanmar_Bulk table
        const resourcePath = '/tables/Sanmar_Bulk_251816_Feb2024/records';
        
        // Use an EXACT match for the style number to avoid fetching related styles (e.g., LPC61 when PC61 is requested)
        const params = {
            'q.where': `STYLE='${styleNumber.trim()}'`, // Use exact match
            'q.select': 'STYLE, PRODUCT_TITLE, PRODUCT_DESCRIPTION, COLOR_NAME, CATALOG_COLOR, COLOR_SQUARE_IMAGE, FRONT_MODEL, FRONT_FLAT_IMAGE, FRONT_MODEL_IMAGE_URL, BACK_MODEL_IMAGE, SIDE_MODEL, BACK_FLAT_IMAGE, THREE_Q_MODEL',
            'q.limit': 1000 // fetchAllCaspioPages handles pagination, this is per-page limit
        };

        console.log(`DEBUG: Query params for Caspio: ${JSON.stringify(params)}`);
        console.log(`Fetching product colors for styleNumber: ${styleNumber} from Caspio.`);
        
        const records = await fetchAllCaspioPages(resourcePath, params);
        console.log(`DEBUG: Received ${records ? records.length : 0} records from Caspio for exact style match.`);
        
        // If no records found for the exact style, return empty result
        if (!records || records.length === 0) {
            console.log(`No product color data found for exact styleNumber: ${styleNumber}`);
            return res.json({
                productTitle: `Product ${styleNumber}`,
                PRODUCT_DESCRIPTION: "Sample product description.",
                colors: []
            });
        }
        
        // Process the records (which are now guaranteed to be for the correct style)
        return processProductColorRecords(records, styleNumber, res);
    } catch (error) {
        console.error(`Error fetching product colors for styleNumber ${styleNumber}:`, error.response ? JSON.stringify(error.response.data) : error.message);
        res.status(500).json({ error: `Failed to fetch product colors. ${error.message}` });
    }
});

// Helper function to process product color records
function processProductColorRecords(records, styleNumber, res) {
    if (!records || records.length === 0) {
        console.log(`No product color data found for styleNumber: ${styleNumber}`);
        return res.json({
            productTitle: `Product ${styleNumber}`,
            PRODUCT_DESCRIPTION: "Sample product description.",
            colors: []
        });
    }

    // Debug: Log the first record to see its structure
    console.log(`DEBUG: First record structure: ${JSON.stringify(records[0])}`);
    
    const productTitle = records[0]?.PRODUCT_TITLE || `Product ${styleNumber}`;
    const productDescription = records[0]?.PRODUCT_DESCRIPTION || "Sample product description.";
    const colorsMap = new Map();

    for (const record of records) {
        // Skip records without color information
        if (!record.COLOR_NAME && !record.CATALOG_COLOR) {
            console.log(`DEBUG: Skipping record without color information: ${JSON.stringify(record)}`);
            continue;
        }
        
        const colorName = record.COLOR_NAME || record.CATALOG_COLOR || '';
        
        // Skip if we've already processed this color
        if (colorName && !colorsMap.has(colorName)) {
            // Get the color square image (required)
            const colorSquareImage = record.COLOR_SQUARE_IMAGE || '';
            
            // Get the main image URL following the priority order:
            // 1. FRONT_MODEL_IMAGE_URL (preferred)
            // 2. MAIN_IMAGE_URL (fallback)
            // 3. FRONT_MODEL (fallback)
            // 4. FRONT_FLAT_IMAGE (fallback)
            const mainImageUrl = record.FRONT_MODEL_IMAGE_URL || record.MAIN_IMAGE_URL || record.FRONT_MODEL || record.FRONT_FLAT_IMAGE || '';
            
            // Create the color object with all required fields
            const colorObject = {
                COLOR_NAME: colorName,
                CATALOG_COLOR: record.CATALOG_COLOR || colorName,
                COLOR_SQUARE_IMAGE: colorSquareImage,
                MAIN_IMAGE_URL: mainImageUrl,
                FRONT_MODEL_IMAGE_URL: record.FRONT_MODEL_IMAGE_URL || '',
                BACK_MODEL: record.BACK_MODEL_IMAGE || '',
                SIDE_MODEL: record.SIDE_MODEL || '',
                FRONT_FLAT: record.FRONT_FLAT_IMAGE || '',
                BACK_FLAT: record.BACK_FLAT_IMAGE || '',
                THREE_Q_MODEL: record.THREE_Q_MODEL || ''
            };
            
            colorsMap.set(colorName, colorObject);
            
            console.log(`DEBUG: Added color: ${colorName} with image: ${colorSquareImage.substring(0, 30)}...`);
        }
    }

    const colorsArray = Array.from(colorsMap.values());
    
    // Sort colors alphabetically by COLOR_NAME for consistent output
    colorsArray.sort((a, b) => {
        if (a.COLOR_NAME && b.COLOR_NAME) {
            return a.COLOR_NAME.localeCompare(b.COLOR_NAME);
        }
        return 0;
    });

    console.log(`Returning ${colorsArray.length} unique colors for styleNumber: ${styleNumber}`);
    
    return res.json({
        productTitle: productTitle,
        PRODUCT_DESCRIPTION: productDescription,
        colors: colorsArray
    });
}

// --- Error Handling Middleware (Basic) ---
// Catches errors from endpoint handlers
app.use((err, req, res, next) => {
    console.error("Unhandled Error:", err.stack || err);
    res.status(500).json({ error: 'An unexpected internal server error occurred.' });
});
// --- Start the Server ---
app.listen(PORT, () => {
    console.log(`Caspio Proxy Server listening on port ${PORT}`);
    console.log(`Using Caspio Domain: ${caspioDomain}`);
    // Optional: Try to get a token on startup to verify credentials early
    // getCaspioAccessToken().catch(err => console.error("Initial token fetch failed. Check credentials."));
>>>>>>> 7b5d84f8
});<|MERGE_RESOLUTION|>--- conflicted
+++ resolved
@@ -1,3835 +1,45 @@
-<<<<<<< HEAD
-// server.js - Caspio API Proxy Server (Refactored)
-
-const express = require('express');
-const config = require('./src/config');
-const { applyMiddleware, errorHandler } = require('./src/middleware');
-const {
-  pricingRoutes,
-  productsRoutes,
-  cartRoutes,
-  ordersRoutes,
-  inventoryRoutes,
-  pricingMatrixRoutes,
-  quotesRoutes,
-  miscRoutes
-} = require('./src/routes');
-
-const app = express();
-
-// Apply middleware
-applyMiddleware(app);
-
-// Mount routes
-app.use('/api', pricingRoutes);
-app.use('/api', productsRoutes);
-app.use('/api', cartRoutes);
-app.use('/api', ordersRoutes);
-app.use('/api', inventoryRoutes);
-app.use('/api', pricingMatrixRoutes);
-app.use('/api', quotesRoutes);
-app.use('/api', miscRoutes);
-
-// Mount misc routes directly on root for status and test endpoints
-app.use('/', miscRoutes);
-
-// Error handling middleware (should be last)
-app.use(errorHandler);
-
-// Start the server
-app.listen(config.port, () => {
-  console.log(`Server listening on port ${config.port}`);
-  console.log(`Caspio domain: ${config.caspio.domain}`);
-  console.log(`Environment: ${process.env.NODE_ENV || 'development'}`);
-=======
-// server.js - Caspio API Proxy Server
-
-require('dotenv').config(); // Load .env file for local dev
-
-const express = require('express');
-const axios = require('axios');
-
-const app = express();
-const PORT = process.env.PORT || 3000; // Use Heroku's port or 3000 locally
-
-// --- Caspio Configuration ---
-const caspioDomain = process.env.CASPIO_ACCOUNT_DOMAIN;
-const clientId = process.env.CASPIO_CLIENT_ID;
-const clientSecret = process.env.CASPIO_CLIENT_SECRET;
-
-if (!caspioDomain || !clientId || !clientSecret) {
-    console.error("FATAL ERROR: Caspio environment variables (DOMAIN, CLIENT_ID, CLIENT_SECRET) not set.");
-    process.exit(1);
-}
-
-const caspioTokenUrl = `https://${caspioDomain}/oauth/token`;
-const caspioApiBaseUrl = `https://${caspioDomain}/rest/v2`; // Using v2 API
-
-// --- Simple In-Memory Token Cache ---
-let caspioAccessToken = null;
-let tokenExpiryTime = 0;
-
-// --- Middleware ---
-app.use(express.json()); // Parse JSON bodies (for potential future POST requests)
-app.use(express.static('.')); // Serve static files from the current directory
-
-// CORS Middleware - Allow requests from all origins for testing
-app.use((req, res, next) => {
-    // Allow requests from any origin for testing purposes
-    // In production, this should be restricted to specific domains
-    res.setHeader('Access-Control-Allow-Origin', '*');
-    
-    res.setHeader('Access-Control-Allow-Methods', 'GET, POST, PUT, DELETE, OPTIONS');
-    res.setHeader('Access-Control-Allow-Headers', 'Content-Type, Authorization');
-    
-    if (req.method === 'OPTIONS') {
-        return res.sendStatus(200);
-    }
-    next();
-});
-
-
-// --- Helper Functions ---
-
-/**
- * Gets a valid Caspio Access Token, requesting a new one if needed.
- * Uses simple in-memory cache.
- */
-async function getCaspioAccessToken() {
-    const now = Math.floor(Date.now() / 1000); // Time in seconds
-    const bufferSeconds = 60; // Refresh token if it expires within 60 seconds
-
-    if (caspioAccessToken && now < (tokenExpiryTime - bufferSeconds)) {
-        // console.log("Using cached Caspio token."); // Uncomment for debugging
-        return caspioAccessToken;
-    }
-
-    console.log("Requesting new Caspio access token...");
-    try {
-        const response = await axios.post(caspioTokenUrl, new URLSearchParams({
-            'grant_type': 'client_credentials',
-            'client_id': clientId,
-            'client_secret': clientSecret
-        }), {
-            headers: { 'Content-Type': 'application/x-www-form-urlencoded' },
-            timeout: 10000 // Add timeout (10 seconds)
-        });
-
-        if (response.data && response.data.access_token) {
-            caspioAccessToken = response.data.access_token;
-            tokenExpiryTime = now + response.data.expires_in;
-            console.log("New Caspio token obtained. Expires around:", new Date(tokenExpiryTime * 1000).toLocaleTimeString());
-            return caspioAccessToken;
-        } else {
-            throw new Error("Invalid response structure from token endpoint.");
-        }
-    } catch (error) {
-        console.error("Error getting Caspio access token:", error.response ? JSON.stringify(error.response.data) : error.message);
-        caspioAccessToken = null; // Clear invalid token
-        tokenExpiryTime = 0;
-        throw new Error("Could not obtain Caspio access token.");
-    }
-}
-
-/**
- * Makes an authenticated request to the Caspio API.
- * @param {string} method - HTTP method ('get', 'post', etc.)
- * @param {string} resourcePath - Path relative to base API URL (e.g., '/tables/YourTable/records')
- * @param {object} [params={}] - URL query parameters (e.g., { 'q.where': "Field='value'" })
- * @param {object} [data=null] - Request body data (for POST/PUT)
- * @returns {Promise<object>} - The 'Result' array from the Caspio response
- *
- * @deprecated Use fetchAllCaspioPages instead to handle Caspio pagination properly
- * This function only fetches a single page of results and should not be used for endpoints
- * where the result set might be large or paginated.
- */
-async function makeCaspioRequest(method, resourcePath, params = {}, data = null) {
-    try {
-        const token = await getCaspioAccessToken();
-        const url = `${caspioApiBaseUrl}${resourcePath}`;
-        console.log(`Making Caspio Request: ${method.toUpperCase()} ${url} PARAMS: ${JSON.stringify(params)}`);
-
-        const config = {
-            method: method,
-            url: url,
-            headers: {
-                'Authorization': `Bearer ${token}`,
-                'Content-Type': 'application/json'
-            },
-            params: params, // Axios handles query string building
-            data: data,     // Axios handles request body
-            timeout: 15000 // Add timeout (15 seconds)
-        };
-
-        console.log(`Request config: ${JSON.stringify(config, (key, value) =>
-            key === 'Authorization' ? '***REDACTED***' : value)}`);
-
-        const response = await axios(config);
-        console.log(`Response status: ${response.status}`);
-
-        if (response.data && response.data.Result) {
-            return response.data.Result;
-        } else {
-            console.warn("Caspio API response did not contain 'Result':", response.data);
-            return []; // Return empty array if structure is unexpected
-        }
-    } catch (error) {
-        console.error(`Error making Caspio request to ${resourcePath}:`, error.response ? JSON.stringify(error.response.data) : error.message);
-        // Throw a more specific error to be caught by the endpoint handler
-        throw new Error(`Failed to fetch data from Caspio resource: ${resourcePath}. Status: ${error.response?.status}`);
-    }
-}
-
-/**
- * IMPORTANT: Caspio API uses pagination. This function fetches ALL records
- * from a Caspio resource, handling pagination.
- * @param {string} resourcePath - Path relative to base API URL (e.g., '/tables/YourTable/records')
- * @param {object} [initialParams={}] - Initial URL query parameters
- * @param {object} [options={}] - Options like maxPages, earlyExitCondition, pageCallback
- * @returns {Promise<object[]>} - The combined 'Result' array from all pages.
- */
-async function fetchAllCaspioPages(resourcePath, initialParams = {}, options = {}) {
-    let allResults = [];
-    let params = { ...initialParams };
-    params['q.limit'] = params['q.limit'] || 1000;
-    let nextPageUrl = `${caspioApiBaseUrl}${resourcePath}`;
-
-    const defaultOptions = {
-        maxPages: 10, // Default max pages, can be overridden by options
-        earlyExitCondition: null,
-        pageCallback: null
-    };
-    const mergedOptions = { ...defaultOptions, ...options };
-    
-    // console.log(`Fetching up to ${mergedOptions.maxPages} pages for: ${resourcePath} with initial params: ${JSON.stringify(params)}`); // Verbose
-
-    try {
-        const token = await getCaspioAccessToken(); // Ensure getCaspioAccessToken is defined and working
-        let pageCount = 0;
-        let morePages = true;
-        let currentRequestParams = { ...params };
-
-        while (morePages && pageCount < mergedOptions.maxPages) {
-            pageCount++;
-            let currentUrl = nextPageUrl;
-
-            if (pageCount === 1 || !nextPageUrl || !nextPageUrl.includes('@nextpage')) {
-                 if (pageCount > 1) {
-                    currentRequestParams['q.skip'] = (pageCount - 1) * (params['q.limit']);
-                 }
-                 currentUrl = `${caspioApiBaseUrl}${resourcePath}`;
-            } else {
-                currentRequestParams = undefined;
-            }
-            
-            // console.log(`Fetching page ${pageCount} from: ${currentUrl.replace(caspioApiBaseUrl, '')} with params: ${JSON.stringify(currentRequestParams)}`); // Verbose
-            const config = {
-                method: 'get', url: currentUrl,
-                headers: { 'Authorization': `Bearer ${token}` },
-                params: currentRequestParams, timeout: 30000
-            };
-
-            const response = await axios(config);
-
-            if (response.data && response.data.Result) {
-                const pageResults = response.data.Result;
-                // console.log(`Page ${pageCount} of ${resourcePath} contains ${pageResults.length} records.`); // Verbose
-
-                const processedResults = mergedOptions.pageCallback ? mergedOptions.pageCallback(pageCount, pageResults) : pageResults;
-                allResults = allResults.concat(processedResults);
-
-                if (mergedOptions.earlyExitCondition && mergedOptions.earlyExitCondition(allResults)) {
-                    console.log(`Early exit condition met after ${pageCount} pages for ${resourcePath}.`);
-                    morePages = false;
-                } else {
-                    nextPageUrl = response.data['@nextpage'] ? response.data['@nextpage'] : null;
-                    if (nextPageUrl) {
-                        if (!nextPageUrl.startsWith('http')) {
-                            nextPageUrl = caspioApiBaseUrl + (nextPageUrl.startsWith('/') ? '' : '/') + nextPageUrl;
-                        }
-                        morePages = true;
-                    } else if (pageResults.length >= (params['q.limit']) && pageCount < mergedOptions.maxPages) {
-                        console.log(`No @nextpage link for ${resourcePath} (page ${pageCount}), but page was full. Will attempt manual pagination if not at maxPages.`);
-                        morePages = true;
-                    } else {
-                        morePages = false;
-                    }
-                }
-            } else {
-                console.warn(`Caspio API response page for ${resourcePath} did not contain 'Result':`, response.data);
-                morePages = false;
-            }
-        }
-        console.log(`Finished fetching ${pageCount} page(s), total ${allResults.length} records for ${resourcePath}.`);
-        return allResults;
-    } catch (error) {
-        console.error(`Error in fetchAllCaspioPages for ${resourcePath}:`, error.response ? JSON.stringify(error.response.data) : error.message, error.stack);
-        throw new Error(`Failed to fetch all data from Caspio resource: ${resourcePath}. Original error: ${error.message}`);
-    }
-}
-
-// --- API Endpoints ---
-
-// Simple status check
-app.get('/status', (req, res) => {
-    res.json({ status: 'Proxy server running', caspio_domain: caspioDomain });
-});
-
-// Get Pricing Tiers based on Decoration Method
-// Example: /api/pricing-tiers?method=DTG
-app.get('/api/pricing-tiers', async (req, res) => {
-    const { method } = req.query;
-    if (!method) {
-        return res.status(400).json({ error: 'Missing required query parameter: method' });
-    }
-    try {
-        // Use Pricing_Tiers table instead of view
-        const resource = '/tables/Pricing_Tiers/records';
-        
-        // Special handling for Embroidery - map to EmbroideryShirts
-        let whereClause;
-        if (method === 'Embroidery') {
-            whereClause = `DecorationMethod='EmbroideryShirts'`;
-            console.log(`Special handling for Embroidery method: querying for EmbroideryShirts`);
-        } else {
-            whereClause = `DecorationMethod='${method}'`;
-        }
-        
-        const params = {
-            'q.where': whereClause,
-            // Select all fields from the Pricing_Tiers table
-            'q.select': 'PK_ID,TierID,DecorationMethod,TierLabel,MinQuantity,MaxQuantity,MarginDenominator,TargetMargin,LTM_Fee',
-            'q.limit': 100 // Ensure all tiers are fetched
-        };
-        // Use fetchAllCaspioPages to handle pagination
-        const result = await fetchAllCaspioPages(resource, params);
-        res.json(result);
-    } catch (error) {
-        res.status(500).json({ error: error.message || 'Failed to fetch pricing tiers.' });
-    }
-});
-
-
-// Get Embroidery Costs
-// Example: /api/embroidery-costs?itemType=Cap&stitchCount=8000
-app.get('/api/embroidery-costs', async (req, res) => {
-    const { itemType, stitchCount } = req.query;
-    if (!itemType || !stitchCount) {
-        return res.status(400).json({ error: 'Missing required query parameters: itemType, stitchCount' });
-    }
-    // Basic validation for stitch count
-    const validStitches = ['5000', '8000', '10000'];
-    if (!validStitches.includes(stitchCount)) {
-         return res.status(400).json({ error: 'Invalid stitchCount parameter.' });
-    }
-
-    try {
-        const resource = '/tables/Embroidery_Costs/records'; // Using table instead of view
-        const params = {
-            'q.where': `ItemType='${itemType}' AND StitchCount=${stitchCount}`,
-            'q.select': 'TierLabel,EmbroideryCost', // Select needed fields
-            'q.limit': 100
-        };
-        // Use fetchAllCaspioPages to handle pagination
-        const result = await fetchAllCaspioPages(resource, params);
-        // Return as an object keyed by TierLabel for easier lookup in frontend
-        const costs = {};
-        result.forEach(item => {
-             costs[item.TierLabel] = item.EmbroideryCost;
-        });
-        res.json(costs);
-    } catch (error) {
-        res.status(500).json({ error: error.message || 'Failed to fetch embroidery costs.' });
-    }
-});
-
-// Get DTG Costs (Fetch all and let frontend filter/use as needed)
-// Example: /api/dtg-costs
-app.get('/api/dtg-costs', async (req, res) => {
-    try {
-        const resource = '/tables/DTG_Costs/records'; // Using table instead of view
-        const params = {
-             'q.select': 'PrintLocationCode,TierLabel,PrintCost',
-             'q.limit': 500 // Ensure all location/tier combos are fetched
-        };
-        // Use fetchAllCaspioPages to handle pagination
-        const result = await fetchAllCaspioPages(resource, params);
-         // Return as nested object: { LC: { '1-23': 7.00, ... }, FF: { ... } }
-         const costs = {};
-         result.forEach(item => {
-             if (!costs[item.PrintLocationCode]) {
-                 costs[item.PrintLocationCode] = {};
-             }
-             costs[item.PrintLocationCode][item.TierLabel] = item.PrintCost;
-         });
-        res.json(costs);
-    } catch (error) {
-        res.status(500).json({ error: error.message || 'Failed to fetch DTG costs.' });
-    }
-});
-
-// Get Screenprint Costs
-// Example: /api/screenprint-costs?costType=PrimaryLocation
-// Example: /api/screenprint-costs?costType=AdditionalLocation
-app.get('/api/screenprint-costs', async (req, res) => {
-     const { costType } = req.query;
-     if (!costType || (costType !== 'PrimaryLocation' && costType !== 'AdditionalLocation')) {
-         return res.status(400).json({ error: 'Missing or invalid required query parameter: costType (PrimaryLocation or AdditionalLocation)' });
-     }
-    try {
-        const resource = '/tables/Screenprint_Costs/records'; // Using table instead of view
-        const params = {
-             'q.where': `CostType='${costType}'`,
-             'q.select': 'TierLabel,ColorCount,BasePrintCost',
-             'q.limit': 500 // Ensure all tier/color combos are fetched
-        };
-        // Use fetchAllCaspioPages to handle pagination
-        const result = await fetchAllCaspioPages(resource, params);
-         // Return as nested object: { '13-36': { 1: 2.35, 2: 2.85, ... }, '37-72': { ... } }
-         const costs = {};
-         result.forEach(item => {
-             if (!costs[item.TierLabel]) {
-                 costs[item.TierLabel] = {};
-             }
-             costs[item.TierLabel][item.ColorCount] = item.BasePrintCost;
-         });
-        res.json(costs);
-    } catch (error) {
-        res.status(500).json({ error: error.message || 'Failed to fetch screenprint costs.' });
-    }
-});
-
-// Get Pricing Rules based on Decoration Method
-// Example: /api/pricing-rules?method=ScreenPrint
-app.get('/api/pricing-rules', async (req, res) => {
-     const { method } = req.query;
-     if (!method) {
-         return res.status(400).json({ error: 'Missing required query parameter: method' });
-     }
-    try {
-        const resource = '/tables/Pricing_Rules/records'; // Using table instead of view
-        // Fetch rules specific to the method OR 'All'
-        const whereClause = `DecorationMethod='${method}' OR DecorationMethod='All'`;
-        const params = {
-             'q.where': whereClause,
-             'q.select': 'RuleName,RuleValue',
-             'q.limit': 100
-        };
-        // Use fetchAllCaspioPages to handle pagination
-        const result = await fetchAllCaspioPages(resource, params);
-         // Return as object: { RoundingMethod: 'CeilDollar', FlashCharge: '0.35', ... }
-         const rules = {};
-         result.forEach(item => {
-             rules[item.RuleName] = item.RuleValue;
-         });
-        res.json(rules);
-    } catch (error) {
-        res.status(500).json({ error: error.message || 'Failed to fetch pricing rules.' });
-    }
-});
-
-// Get Base Item Costs (Max Case Price per Size for a Style)
-// Example: /api/base-item-costs?styleNumber=XYZ123
-app.get('/api/base-item-costs', async (req, res) => {
-    const { styleNumber } = req.query;
-    if (!styleNumber) {
-        return res.status(400).json({ error: 'Missing required query parameter: styleNumber' });
-    }
-    try {
-        // Use Inventory table
-        const resource = '/tables/Inventory/records'; // Using Inventory table
-        const params = {
-            'q.where': `catalog_no='${styleNumber}'`, // Ensure field name matches your table/view
-            'q.select': 'size,case_price,SizeSortOrder', // Added SizeSortOrder for proper size sorting
-            'q.limit': 2000 // Fetch all relevant size/color records for the style
-        };
-        // Use fetchAllCaspioPages to handle pagination
-        const result = await fetchAllCaspioPages(resource, params);
-
-        // Process results server-side to find max case price per size
-        const maxPrices = {};
-        const sizeSortOrders = {};
-        
-        result.forEach(item => {
-            if (item.size && item.case_price !== null && !isNaN(item.case_price)) {
-                const size = item.size;
-                const price = parseFloat(item.case_price);
-                const sortOrder = item.SizeSortOrder || 999; // Default high value if missing
-                
-                // Store the sort order for each size
-                if (!sizeSortOrders[size] || sortOrder < sizeSortOrders[size]) {
-                    sizeSortOrders[size] = sortOrder;
-                }
-                
-                // Find the max price for each size
-                if (!maxPrices[size] || price > maxPrices[size]) {
-                    maxPrices[size] = price;
-                }
-            }
-        });
-
-        if (Object.keys(maxPrices).length === 0) {
-            // Optional: Return 404 if no data found for the style? Or just empty object?
-            console.warn(`No inventory cost data found for style: ${styleNumber}`);
-            // return res.status(404).json({ error: `No inventory cost data found for style: ${styleNumber}` });
-        }
-
-        // Create a response that includes both the original format and the sort orders
-        const response = {
-            prices: maxPrices,
-            sortOrders: sizeSortOrders
-        };
-
-        res.json(response); // Return object: { prices: { "S": 10.50, "M": 10.50 }, sortOrders: { "S": 10, "M": 20 } }
-
-    } catch (error) {
-        res.status(500).json({ error: error.message || 'Failed to fetch base item costs.' });
-    }
-});
-
-// Test endpoint for Sanmar_Bulk_251816_Feb2024 table
-app.get('/api/test-sanmar-bulk', async (req, res) => {
-    try {
-        const resource = '/tables/Sanmar_Bulk_251816_Feb2024/records';
-        const params = {
-            'q.limit': 10 // Limit to 10 records for testing
-        };
-        // Use fetchAllCaspioPages to handle pagination
-        const result = await fetchAllCaspioPages(resource, params);
-        res.json(result);
-    } catch (error) {
-        res.status(500).json({ error: error.message || 'Failed to fetch Sanmar bulk data.' });
-    }
-});
-
-// --- ENHANCED Endpoint: Style Search Autocomplete with Improved Pagination ---
-// Example: /api/stylesearch?term=PC
-app.get('/api/stylesearch', async (req, res) => {
-    const { term } = req.query;
-    if (!term || term.length < 2) { // Require at least 2 characters
-        return res.json([]);
-    }
-    try {
-        console.log(`Style search for term: "${term}" (${term.length} characters)`);
-        const resource = '/tables/Sanmar_Bulk_251816_Feb2024/records';
-        
-        // IMPORTANT: Set a very high limit to ensure we get as many results per page as possible
-        // This helps with pagination by reducing the number of API calls needed
-        const MAX_LIMIT = 1000;
-        
-        // First, try to find styles that START with the search term (highest priority)
-        const startsWithClause = `STYLE LIKE '${term}%'`;
-        
-        const startsWithParams = {
-            'q.where': startsWithClause,
-            'q.select': 'STYLE, PRODUCT_TITLE',
-            'q.orderby': 'STYLE ASC',
-            'q.limit': MAX_LIMIT // Use maximum limit for better pagination handling
-        };
-        
-        console.log(`Fetching all styles that START with "${term}" using pagination...`);
-        // Use fetchAllCaspioPages to handle pagination - this will get ALL pages
-        const startsWithResults = await fetchAllCaspioPages(resource, startsWithParams);
-        console.log(`Style search found ${startsWithResults.length} total "starts with" matches for "${term}" across all pages`);
-
-        // If we have enough "starts with" results, we can skip the "contains" search
-        let containsResults = [];
-        if (startsWithResults.length < 20 && term.length >= 3) {
-            // If we don't have many "starts with" results and the term is at least 3 chars,
-            // also look for styles that CONTAIN the search term (lower priority)
-            const containsClause = `STYLE LIKE '%${term}%' AND NOT STYLE LIKE '${term}%'`;
-            
-            const containsParams = {
-                'q.where': containsClause,
-                'q.select': 'STYLE, PRODUCT_TITLE',
-                'q.orderby': 'STYLE ASC',
-                'q.limit': MAX_LIMIT // Use maximum limit for better pagination handling
-            };
-            
-            console.log(`Fetching all styles that CONTAIN "${term}" using pagination...`);
-            containsResults = await fetchAllCaspioPages(resource, containsParams);
-            console.log(`Style search found ${containsResults.length} additional "contains" matches for "${term}" across all pages`);
-        }
-        
-        // Combine results, with "starts with" matches first
-        const combinedResults = [...startsWithResults, ...containsResults];
-        console.log(`Combined results before filtering: ${combinedResults.length}`);
-        
-        // Filter out nulls and empty strings
-        const validResults = combinedResults.filter(item => item.STYLE && item.STYLE.trim() !== '');
-        console.log(`Valid results after filtering: ${validResults.length}`);
-        
-        // Deduplicate by STYLE
-        const styleMap = new Map();
-        validResults.forEach(item => {
-            if (!styleMap.has(item.STYLE)) {
-                styleMap.set(item.STYLE, item);
-            }
-        });
-        
-        // Convert to array and sort alphabetically
-        const uniqueResults = Array.from(styleMap.values());
-        uniqueResults.sort((a, b) => a.STYLE.localeCompare(b.STYLE));
-        console.log(`Unique styles after deduplication: ${uniqueResults.length}`);
-        
-        // Limit to 100 results (increased from 50 for more comprehensive results)
-        const limitedResults = uniqueResults.slice(0, 100);
-        
-        // Format for autocomplete with enhanced labels
-        const suggestions = limitedResults.map(item => {
-            const titleSuffix = item.PRODUCT_TITLE ? ` - ${item.PRODUCT_TITLE}` : '';
-            
-            return {
-                label: `${item.STYLE}${titleSuffix}`, // Show style number and title for better context
-                value: item.STYLE  // Use the style number when selected
-            };
-        });
-
-        console.log(`Style search returning ${suggestions.length} suggestions for "${term}"`);
-        res.json(suggestions);
-    } catch (error) {
-        console.error("Style search error:", error.message);
-        res.status(500).json({ error: 'Failed to perform style search.' });
-    }
-});
-
-
-// --- UPDATED Endpoint: Product Details with Color-Specific Images ---
-// Example: /api/product-details?styleNumber=PC61&color=Red or /api/product-details?styleNumber=PC61&COLOR_NAME=Red
-app.get('/api/product-details', async (req, res) => {
-    // Accept both 'color' and 'COLOR_NAME' parameters for flexibility
-    const { styleNumber, color, COLOR_NAME, CATALOG_COLOR } = req.query;
-    // Use the first available color parameter (prioritize 'color' for backward compatibility)
-    const colorParam = color || COLOR_NAME || CATALOG_COLOR;
-    
-    if (!styleNumber) {
-        return res.status(400).json({ error: 'Missing required query parameter: styleNumber' });
-    }
-    try {
-        // First, get basic product details (title, description)
-        const resource = '/tables/Sanmar_Bulk_251816_Feb2024/records';
-        let whereClause = `STYLE='${styleNumber}'`;
-        
-        // If color is provided, use it to filter results
-        if (colorParam) {
-            whereClause += ` AND (CATALOG_COLOR='${colorParam}' OR COLOR_NAME='${colorParam}')`;
-        }
-        
-        const params = {
-            'q.where': whereClause,
-            'q.select': 'PRODUCT_TITLE, PRODUCT_DESCRIPTION, COLOR_NAME, CATALOG_COLOR',
-            'q.limit': 1 // Just need one row for basic details
-        };
-        console.log(`Product Details: Fetching for Style=${styleNumber}, Color=${colorParam || 'Any'}`);
-        // Use fetchAllCaspioPages to handle pagination
-        const result = await fetchAllCaspioPages(resource, params);
-
-
-        if (result.length === 0) {
-            return res.status(404).json({ error: `Product details not found for style: ${styleNumber}${colorParam ? ` and color: ${colorParam}` : ''}` });
-        }
-        
-        // Get the basic product details
-        const productDetails = result[0];
-        const colorName = productDetails.COLOR_NAME || colorParam || '';
-        
-        // Now, get color-specific images
-        // If color is provided, get images for that specific color
-        // Otherwise, get images for any color of the style
-        const imageParams = {
-            'q.where': colorParam ?
-                `STYLE='${styleNumber}' AND (CATALOG_COLOR='${colorParam}' OR COLOR_NAME='${colorParam}')` :
-                `STYLE='${styleNumber}'`,
-            'q.select': 'FRONT_FLAT, FRONT_MODEL, BACK_FLAT, BACK_MODEL, COLOR_NAME, CATALOG_COLOR',
-            'q.limit': 10 // Get a few records to find one with images
-        };
-        console.log(`Product Images: Fetching for Style=${styleNumber}, Color=${colorParam || 'Any'}`);
-        // Use fetchAllCaspioPages to handle pagination
-        const imageResults = await fetchAllCaspioPages(resource, imageParams);
-        
-        
-        // First, try to find a record with the exact requested color that has images
-        let imageRecord = null;
-        
-        if (colorParam) {
-            // Look for records that match the requested color AND have images
-            imageRecord = imageResults.find(record =>
-                (record.CATALOG_COLOR === colorParam || record.COLOR_NAME === colorParam) &&
-                (record.FRONT_MODEL || record.FRONT_FLAT || record.BACK_MODEL || record.BACK_FLAT)
-            );
-            
-            console.log(`Product Images: ${imageRecord ? 'Found' : 'Did not find'} images for exact color match: ${colorParam}`);
-        }
-        
-        // If no color-specific record with images was found, fall back to any record with images
-        if (!imageRecord) {
-            imageRecord = imageResults.find(record =>
-                record.FRONT_MODEL || record.FRONT_FLAT || record.BACK_MODEL || record.BACK_FLAT
-            ) || {};
-            
-            console.log(`Product Images: Using fallback images from color: ${imageRecord.COLOR_NAME || 'unknown'}`);
-        }
-        
-        // Combine the basic details with the images
-        const response = {
-            ...productDetails,
-            FRONT_FLAT: imageRecord.FRONT_FLAT || '',
-            FRONT_MODEL: imageRecord.FRONT_MODEL || '',
-            BACK_FLAT: imageRecord.BACK_FLAT || '',
-            BACK_MODEL: imageRecord.BACK_MODEL || '',
-            // Include the color information from the image record if it exists
-            COLOR_NAME: productDetails.COLOR_NAME || imageRecord.COLOR_NAME || '',
-            CATALOG_COLOR: productDetails.CATALOG_COLOR || imageRecord.CATALOG_COLOR || ''
-        };
-        
-        console.log(`Product Details: Returning details for Style=${styleNumber}, Color=${response.COLOR_NAME}`);
-        res.json(response);
-
-    } catch (error) {
-        console.error("Product Details Error:", error);
-        res.status(500).json({ error: error.message || 'Failed to fetch product details.' });
-    }
-});
-
-// --- UPDATED Endpoint: Color Swatches (Handles Pagination) ---
-// Example: /api/color-swatches?styleNumber=PC61
-app.get('/api/color-swatches', async (req, res) => {
-    const { styleNumber } = req.query;
-    if (!styleNumber) {
-        return res.status(400).json({ error: 'Missing required query parameter: styleNumber' });
-    }
-    try {
-        const resource = '/tables/Sanmar_Bulk_251816_Feb2024/records';
-        const params = {
-            'q.where': `STYLE='${styleNumber}'`,
-            'q.select': 'COLOR_NAME, CATALOG_COLOR, COLOR_SQUARE_IMAGE',
-            // 'q.distinct': true, // Leave distinct OFF to get all variations
-            'q.orderby': 'COLOR_NAME ASC',
-            'q.limit': 1000 // Ask for max per page
-        };
-        // Use the new function to fetch all pages
-        const result = await fetchAllCaspioPages(resource, params);
-        // Filter out results where essential swatch info might be missing
-        const validSwatches = result.filter(item => item.COLOR_NAME && item.CATALOG_COLOR && item.COLOR_SQUARE_IMAGE);
-        
-        // Deduplicate swatches based on COLOR_NAME to ensure each color appears only once
-        const uniqueSwatches = [];
-        const seenColors = new Set();
-        
-        for (const swatch of validSwatches) {
-            if (!seenColors.has(swatch.COLOR_NAME)) {
-                seenColors.add(swatch.COLOR_NAME);
-                uniqueSwatches.push(swatch);
-            }
-        }
-        
-        console.log(`Returning ${uniqueSwatches.length} unique colors out of ${validSwatches.length} total swatches for style ${styleNumber}`);
-        res.json(uniqueSwatches);
-    } catch (error) {
-        res.status(500).json({ error: error.message || 'Failed to fetch color swatches.' });
-    }
-});
-// --- UPDATED Endpoint: Get Inventory Data (Handles Pagination) ---
-// Example: /api/inventory?styleNumber=S100&color=Red
-app.get('/api/inventory', async (req, res) => {
-    const { styleNumber, color } = req.query;
-    if (!styleNumber) {
-        return res.status(400).json({ error: 'Missing required query parameter: styleNumber' });
-    }
-    try {
-        const resource = '/tables/Inventory/records';
-        let whereClause = `catalog_no='${styleNumber}'`;
-        if (color) {
-            whereClause += ` AND catalog_color='${color}'`;
-        }
-        const params = {
-            'q.where': whereClause,
-            'q.select': 'WarehouseName, size, quantity, WarehouseSort, SizeSortOrder',
-            'q.orderby': 'WarehouseSort ASC, SizeSortOrder ASC',
-            'q.limit': 1000 // Ask for max per page
-        };
-        // Use the new function to fetch all pages
-        const result = await fetchAllCaspioPages(resource, params);
-        
-        if (result.length === 0) {
-            console.warn(`No inventory data found for style: ${styleNumber}${color ? ` and color: ${color}` : ''}`);
-        }
-        
-        res.json(result);
-        
-    } catch (error) {
-        res.status(500).json({ error: error.message || 'Failed to fetch inventory data.' });
-    }
-});
-
-// --- UPDATED Endpoint: Product Search by Brand ---
-// Example: /api/products-by-brand?brand=Bella+%2B+Canvas
-app.get('/api/products-by-brand', async (req, res) => {
-    const { brand } = req.query;
-    if (!brand) {
-        return res.status(400).json({ error: 'Missing required query parameter: brand' });
-    }
-    try {
-        console.log(`Searching for products with brand containing: "${brand}"`);
-        const resource = '/tables/Sanmar_Bulk_251816_Feb2024/records';
-        const params = {
-            // Try a simpler approach without UPPER() function
-            'q.where': `BRAND_NAME LIKE '%${brand}%'`,
-            'q.select': 'STYLE, PRODUCT_TITLE, COLOR_NAME, FRONT_FLAT, BRAND_NAME, BRAND_LOGO_IMAGE',
-            // Remove distinct to get all results
-            'q.orderby': 'STYLE ASC',
-            'q.limit': 5000 // Increase limit to get more results
-        };
-        
-        console.log(`Fetching all pages from Caspio for brand: ${brand}`);
-        
-        // Use fetchAllCaspioPages to get all results
-        const result = await fetchAllCaspioPages(resource, params);
-        console.log(`Found ${result.length} total records matching brand: ${brand}`);
-        
-        // Log the first few results to see what brands are being returned
-        if (result.length > 0) {
-            console.log("Sample brands found:");
-            const sampleBrands = new Set();
-            result.slice(0, Math.min(10, result.length)).forEach(item => {
-                sampleBrands.add(item.BRAND_NAME);
-            });
-            console.log([...sampleBrands]);
-        }
-        
-        // Deduplicate by STYLE to get unique products
-        const uniqueProducts = [];
-        const seenStyles = new Set();
-        
-        for (const product of result) {
-            if (!seenStyles.has(product.STYLE)) {
-                seenStyles.add(product.STYLE);
-                uniqueProducts.push(product);
-            }
-        }
-        
-        console.log(`Returning ${uniqueProducts.length} unique products for brand: ${brand}`);
-        res.json(uniqueProducts);
-    } catch (error) {
-        console.error("Error in products-by-brand:", error);
-        res.status(500).json({ error: error.message || 'Failed to fetch products by brand.' });
-    }
-});
-
-// --- NEW Endpoint: Product Search by Category ---
-// Example: /api/products-by-category?category=T-Shirts
-app.get('/api/products-by-category', async (req, res) => {
-    const { category } = req.query;
-    if (!category) {
-        return res.status(400).json({ error: 'Missing required query parameter: category' });
-    }
-    try {
-        const resource = '/tables/Sanmar_Bulk_251816_Feb2024/records';
-        const params = {
-            // Use exact match for category name to ensure we get all T-shirts
-            'q.where': `CATEGORY_NAME='${category}'`,
-            'q.select': 'STYLE, PRODUCT_TITLE, COLOR_NAME, FRONT_FLAT, BRAND_NAME, BRAND_LOGO_IMAGE',
-            // Remove distinct to get all results
-            'q.orderby': 'STYLE ASC',
-            'q.limit': 10000 // Increase limit to get more results
-        };
-        
-        console.log(`Fetching all pages from Caspio for category: ${category}`);
-        // Use fetchAllCaspioPages to handle pagination
-        const result = await fetchAllCaspioPages(resource, params);
-        console.log(`Found ${result.length} total records matching category: ${category}`);
-        
-        
-        // Deduplicate by STYLE to get unique products
-        const uniqueProducts = [];
-        const seenStyles = new Set();
-        
-        for (const product of result) {
-            if (!seenStyles.has(product.STYLE)) {
-                seenStyles.add(product.STYLE);
-                uniqueProducts.push(product);
-            }
-        }
-        
-        console.log(`Returning ${uniqueProducts.length} unique products for category: ${category}`);
-        res.json(uniqueProducts);
-    } catch (error) {
-        res.status(500).json({ error: error.message || 'Failed to fetch products by category.' });
-    }
-});
-
-// --- NEW Endpoint: Product Search by Subcategory ---
-// Example: /api/products-by-subcategory?subcategory=Youth
-app.get('/api/products-by-subcategory', async (req, res) => {
-    const { subcategory } = req.query;
-    if (!subcategory) {
-        return res.status(400).json({ error: 'Missing required query parameter: subcategory' });
-    }
-    try {
-        const resource = '/tables/Sanmar_Bulk_251816_Feb2024/records';
-        const params = {
-            // Use LIKE instead of exact equality to be more flexible
-            'q.where': `SUBCATEGORY_NAME LIKE '%${subcategory}%' OR PRODUCT_TITLE LIKE '%${subcategory}%'`,
-            'q.select': 'STYLE, PRODUCT_TITLE, COLOR_NAME, FRONT_FLAT, BRAND_NAME, BRAND_LOGO_IMAGE',
-            // Remove distinct to get all results
-            'q.orderby': 'STYLE ASC',
-            'q.limit': 5000 // Increase limit to get more results
-        };
-        
-        console.log(`Fetching all pages from Caspio for subcategory: ${subcategory}`);
-        // Use fetchAllCaspioPages to handle pagination
-        const result = await fetchAllCaspioPages(resource, params);
-        console.log(`Found ${result.length} total records matching subcategory: ${subcategory}`);
-        
-        
-        // Deduplicate by STYLE to get unique products
-        const uniqueProducts = [];
-        const seenStyles = new Set();
-        
-        for (const product of result) {
-            if (!seenStyles.has(product.STYLE)) {
-                seenStyles.add(product.STYLE);
-                uniqueProducts.push(product);
-            }
-        }
-        
-        console.log(`Returning ${uniqueProducts.length} unique products for subcategory: ${subcategory}`);
-        res.json(uniqueProducts);
-    } catch (error) {
-        res.status(500).json({ error: error.message || 'Failed to fetch products by subcategory.' });
-    }
-});
-
-// --- Endpoint: Get All Brands ---
-// Example: /api/all-brands
-app.get('/api/all-brands', async (req, res) => {
-    try {
-        console.log("Fetching all unique brands from Caspio");
-        
-        const resource = '/tables/Sanmar_Bulk_251816_Feb2024/records';
-        const params = {
-            'q.select': 'BRAND_NAME',
-            'q.orderby': 'BRAND_NAME ASC',
-            'q.limit': 5000 // Set a high limit to get all brands
-        };
-        
-        // Use fetchAllCaspioPages to handle pagination
-        const result = await fetchAllCaspioPages(resource, params);
-        console.log(`Found ${result.length} brand records`);
-        
-        // Extract brand names and filter out nulls or empty strings
-        const brands = result
-            .map(item => item.BRAND_NAME)
-            .filter(name => name && name.trim() !== '');
-        
-        // Remove duplicates
-        const uniqueBrands = [...new Set(brands)];
-        
-        // Format the response to match the expected structure
-        const formattedBrands = uniqueBrands.map(brandName => ({
-            name: brandName,
-            styles: [] // We're not collecting styles here for simplicity
-        }));
-        
-        console.log(`Returning ${formattedBrands.length} unique brands from database`);
-        res.json(formattedBrands);
-    } catch (error) {
-        console.error("Error fetching brands:", error);
-        res.status(500).json({ error: error.message || 'Failed to fetch brands.' });
-    }
-});
-
-// --- NEW Endpoint: Get All Subcategories ---
-// Example: /api/all-subcategories
-app.get('/api/all-subcategories', async (req, res) => {
-    try {
-        console.log("Fetching all unique subcategories from Caspio");
-        
-        const resource = '/tables/Sanmar_Bulk_251816_Feb2024/records';
-        const params = {
-            'q.select': 'SUBCATEGORY_NAME',
-            'q.orderby': 'SUBCATEGORY_NAME ASC',
-            'q.limit': 5000 // Set a high limit to get all subcategories
-        };
-        
-        // Use fetchAllCaspioPages to handle pagination
-        const result = await fetchAllCaspioPages(resource, params);
-        
-        // Extract subcategory names and filter out nulls or empty strings
-        const subcategories = result
-            .map(item => item.SUBCATEGORY_NAME)
-            .filter(name => name && name.trim() !== '');
-        
-        // Remove duplicates
-        const uniqueSubcategories = [...new Set(subcategories)];
-        
-        console.log(`Returning ${uniqueSubcategories.length} unique subcategories from database`);
-        res.json(uniqueSubcategories.sort());
-    } catch (error) {
-        console.error("Error fetching subcategories:", error);
-        res.status(500).json({ error: error.message || 'Failed to fetch subcategories.' });
-    }
-});
-
-// --- NEW Endpoint: Get All Categories ---
-// Example: /api/all-categories
-app.get('/api/all-categories', async (req, res) => {
-    try {
-        console.log("Fetching all unique categories from Caspio");
-        
-        const resource = '/tables/Sanmar_Bulk_251816_Feb2024/records';
-        const params = {
-            'q.select': 'CATEGORY_NAME',
-            'q.orderby': 'CATEGORY_NAME ASC',
-            'q.limit': 5000 // Set a high limit to get all categories
-        };
-        
-        // Use fetchAllCaspioPages to handle pagination
-        const result = await fetchAllCaspioPages(resource, params);
-        
-        // Extract category names and filter out nulls or empty strings
-        const categories = result
-            .map(item => item.CATEGORY_NAME)
-            .filter(name => name && name.trim() !== '');
-        
-        // Remove duplicates
-        const uniqueCategories = [...new Set(categories)];
-        
-        console.log(`Returning ${uniqueCategories.length} unique categories from database`);
-        res.json(uniqueCategories.sort());
-    } catch (error) {
-        console.error("Error fetching categories:", error);
-        res.status(500).json({ error: error.message || 'Failed to fetch categories.' });
-    }
-});
-
-// --- NEW Endpoint: Get Subcategories by Category ---
-// Example: /api/subcategories-by-category?category=Caps
-app.get('/api/subcategories-by-category', async (req, res) => {
-    try {
-        const { category } = req.query;
-        if (!category) {
-            return res.status(400).json({ error: 'Missing required query parameter: category' });
-        }
-
-        console.log(`Fetching subcategories for category: ${category} from Caspio`);
-        
-        const resource = '/tables/Sanmar_Bulk_251816_Feb2024/records';
-        const params = {
-            'q.where': `CATEGORY_NAME LIKE '%${category}%'`,
-            'q.select': 'SUBCATEGORY_NAME',
-            'q.distinct': true,
-            'q.orderby': 'SUBCATEGORY_NAME ASC',
-            'q.limit': 5000 // Set a high limit to get all subcategories
-        };
-        
-        // Use fetchAllCaspioPages to handle pagination
-        const result = await fetchAllCaspioPages(resource, params);
-        
-        // Extract subcategory names and filter out nulls or empty strings
-        const subcategories = result
-            .map(item => item.SUBCATEGORY_NAME)
-            .filter(name => name && name.trim() !== '');
-        
-        // Remove duplicates (just in case)
-        const uniqueSubcategories = [...new Set(subcategories)];
-        
-        console.log(`Returning ${uniqueSubcategories.length} unique subcategories for category: ${category} from database`);
-        res.json(uniqueSubcategories.sort());
-    } catch (error) {
-        console.error("Error fetching subcategories by category:", error);
-        res.status(500).json({ error: error.message || 'Failed to fetch subcategories by category.' });
-    }
-});
-
-// --- NEW Endpoint: Get Products by Category and Subcategory ---
-// Example: /api/products-by-category-subcategory?category=Caps&subcategory=Mesh%20Back
-app.get('/api/products-by-category-subcategory', async (req, res) => {
-    try {
-        const { category, subcategory } = req.query;
-        if (!category || !subcategory) {
-            return res.status(400).json({ error: 'Missing required query parameters: category, subcategory' });
-        }
-
-        console.log(`Searching for products with category: "${category}" and subcategory: "${subcategory}"`);
-        
-        const resource = '/tables/Sanmar_Bulk_251816_Feb2024/records';
-        const params = {
-            // Use LIKE for more flexible matching
-            'q.where': `(CATEGORY_NAME LIKE '%${category}%' OR PRODUCT_TITLE LIKE '%${category}%') AND
-                        (SUBCATEGORY_NAME LIKE '%${subcategory}%' OR PRODUCT_TITLE LIKE '%${subcategory}%')`,
-            'q.select': 'STYLE, PRODUCT_TITLE, COLOR_NAME, FRONT_FLAT, BRAND_NAME, BRAND_LOGO_IMAGE, CASE_PRICE, PRODUCT_STATUS',
-            'q.orderby': 'STYLE ASC',
-            'q.limit': 5000 // Increase limit to get more results
-        };
-        
-        console.log(`Fetching all pages from Caspio for category: ${category} and subcategory: ${subcategory}`);
-        
-        // Use fetchAllCaspioPages to get all results
-        const result = await fetchAllCaspioPages(resource, params);
-        console.log(`Found ${result.length} total records matching category: ${category} and subcategory: ${subcategory}`);
-        
-        // Deduplicate by STYLE to get unique products
-        const uniqueProducts = [];
-        const seenStyles = new Set();
-        
-        for (const product of result) {
-            if (!seenStyles.has(product.STYLE)) {
-                seenStyles.add(product.STYLE);
-                
-                // Format the product for the gallery view
-                const formattedProduct = {
-                    style: product.STYLE,
-                    title: product.PRODUCT_TITLE,
-                    image: product.FRONT_FLAT,
-                    brand: product.BRAND_NAME,
-                    brandLogo: product.BRAND_LOGO_IMAGE,
-                    price: product.CASE_PRICE ? `$${product.CASE_PRICE}+` : 'Call for pricing',
-                    isNew: product.PRODUCT_STATUS === 'New' || product.PRODUCT_STATUS === 'Active'
-                };
-                
-                uniqueProducts.push(formattedProduct);
-            }
-        }
-        
-        console.log(`Returning ${uniqueProducts.length} unique products for category: ${category} and subcategory: ${subcategory}`);
-        res.json(uniqueProducts);
-    } catch (error) {
-        console.error("Error in products-by-category-subcategory:", error);
-        res.status(500).json({ error: error.message || 'Failed to fetch products by category and subcategory.' });
-    }
-});
-// --- NEW Endpoint: Search Across All Products ---
-// Example: /api/search?q=hoodie
-app.get('/api/search', async (req, res) => {
-    const { q } = req.query;
-    if (!q || q.length < 2) { // Require at least 2 characters
-        return res.status(400).json({ error: 'Search query must be at least 2 characters' });
-    }
-    try {
-        console.log(`Performing search for query: "${q}"`);
-        const resource = '/tables/Sanmar_Bulk_251816_Feb2024/records';
-        const params = {
-            // Search across multiple fields
-            'q.where': `STYLE LIKE '%${q}%' OR PRODUCT_TITLE LIKE '%${q}%' OR PRODUCT_DESCRIPTION LIKE '%${q}%' OR BRAND_NAME LIKE '%${q}%' OR CATEGORY_NAME LIKE '%${q}%' OR SUBCATEGORY_NAME LIKE '%${q}%'`,
-            'q.select': 'STYLE, PRODUCT_TITLE, COLOR_NAME, FRONT_FLAT, BRAND_NAME, BRAND_LOGO_IMAGE, CATEGORY_NAME, SUBCATEGORY_NAME',
-            'q.orderby': 'STYLE ASC',
-            'q.limit': 10000 // High limit to get comprehensive results
-        };
-        
-        console.log(`Fetching search results from Caspio for query: ${q}`);
-        const result = await fetchAllCaspioPages(resource, params);
-        console.log(`Found ${result.length} total records matching search query: ${q}`);
-        
-        // Deduplicate by STYLE to get unique products
-        const uniqueProducts = [];
-        const seenStyles = new Set();
-        
-        for (const product of result) {
-            if (!seenStyles.has(product.STYLE)) {
-                seenStyles.add(product.STYLE);
-                uniqueProducts.push(product);
-            }
-        }
-        
-        console.log(`Returning ${uniqueProducts.length} unique products for search query: ${q}`);
-        res.json(uniqueProducts);
-    } catch (error) {
-        console.error("Search error:", error.message);
-        res.status(500).json({ error: 'Failed to perform search.' });
-    }
-});
-
-// --- NEW Endpoint: Featured/New Products ---
-// Example: /api/featured-products
-app.get('/api/featured-products', async (req, res) => {
-    try {
-        console.log("Fetching featured/new products");
-        const resource = '/tables/Sanmar_Bulk_251816_Feb2024/records';
-        const params = {
-            // Get products with "New" status
-            'q.where': `PRODUCT_STATUS='New'`,
-            'q.select': 'STYLE, PRODUCT_TITLE, COLOR_NAME, FRONT_FLAT, BRAND_NAME, BRAND_LOGO_IMAGE, CATEGORY_NAME, PRODUCT_STATUS',
-            'q.orderby': 'STYLE ASC',
-            'q.limit': 100 // Limit to a reasonable number for featured items
-        };
-        
-        const result = await fetchAllCaspioPages(resource, params);
-        console.log(`Found ${result.length} total new/featured products`);
-        
-        // Deduplicate by STYLE to get unique products
-        const uniqueProducts = [];
-        const seenStyles = new Set();
-        
-        for (const product of result) {
-            if (!seenStyles.has(product.STYLE)) {
-                seenStyles.add(product.STYLE);
-                uniqueProducts.push(product);
-            }
-        }
-        
-        console.log(`Returning ${uniqueProducts.length} unique featured products`);
-        res.json(uniqueProducts);
-    } catch (error) {
-        console.error("Featured products error:", error.message);
-        res.status(500).json({ error: 'Failed to fetch featured products.' });
-    }
-});
-
-// --- NEW Endpoint: Related Products ---
-// Example: /api/related-products?styleNumber=PC61
-app.get('/api/related-products', async (req, res) => {
-    const { styleNumber } = req.query;
-    if (!styleNumber) {
-        return res.status(400).json({ error: 'Missing required query parameter: styleNumber' });
-    }
-    
-    try {
-        // First, get the category and subcategory of the reference product
-        console.log(`Finding related products for style: ${styleNumber}`);
-        const resource = '/tables/Sanmar_Bulk_251816_Feb2024/records';
-        
-        // Get the reference product details
-        const referenceParams = {
-            'q.where': `STYLE='${styleNumber}'`,
-            'q.select': 'CATEGORY_NAME, SUBCATEGORY_NAME, BRAND_NAME',
-            'q.limit': 1
-        };
-        
-        const referenceResult = await fetchAllCaspioPages(resource, referenceParams);
-        
-        if (referenceResult.length === 0) {
-            return res.status(404).json({ error: `Product not found: ${styleNumber}` });
-        }
-        
-        const referenceProduct = referenceResult[0];
-        const category = referenceProduct.CATEGORY_NAME;
-        const subcategory = referenceProduct.SUBCATEGORY_NAME;
-        const brand = referenceProduct.BRAND_NAME;
-        
-        console.log(`Finding products related to ${styleNumber} (Category: ${category}, Subcategory: ${subcategory}, Brand: ${brand})`);
-        
-        // Find products in the same category/subcategory but exclude the reference product
-        const relatedParams = {
-            'q.where': `STYLE<>'${styleNumber}' AND (CATEGORY_NAME='${category}' OR SUBCATEGORY_NAME='${subcategory}' OR BRAND_NAME='${brand}')`,
-            'q.select': 'STYLE, PRODUCT_TITLE, COLOR_NAME, FRONT_FLAT, BRAND_NAME, BRAND_LOGO_IMAGE, CATEGORY_NAME, SUBCATEGORY_NAME',
-            'q.orderby': 'STYLE ASC',
-            'q.limit': 50 // Limit to a reasonable number of related products
-        };
-        
-        const relatedResult = await fetchAllCaspioPages(resource, relatedParams);
-        console.log(`Found ${relatedResult.length} total related records`);
-        
-        // Deduplicate by STYLE to get unique products
-        const uniqueProducts = [];
-        const seenStyles = new Set();
-        
-        for (const product of relatedResult) {
-            if (!seenStyles.has(product.STYLE)) {
-                seenStyles.add(product.STYLE);
-                uniqueProducts.push(product);
-            }
-        }
-        
-        console.log(`Returning ${uniqueProducts.length} unique related products for style: ${styleNumber}`);
-        res.json(uniqueProducts);
-    } catch (error) {
-        console.error("Related products error:", error.message);
-        res.status(500).json({ error: 'Failed to fetch related products.' });
-    }
-});
-
-// --- NEW Endpoint: Advanced Filtering ---
-// Example: /api/filter-products?category=T-Shirts&color=Red&minPrice=10&maxPrice=30&brand=Bella
-app.get('/api/filter-products', async (req, res) => {
-    const { category, subcategory, color, brand, minPrice, maxPrice } = req.query;
-    
-    // At least one filter must be provided
-    if (!category && !subcategory && !color && !brand && !minPrice && !maxPrice) {
-        return res.status(400).json({ error: 'At least one filter parameter must be provided' });
-    }
-    
-    try {
-        console.log(`Filtering products with criteria: ${JSON.stringify(req.query)}`);
-        const resource = '/tables/Sanmar_Bulk_251816_Feb2024/records';
-        
-        // Build the where clause based on provided filters
-        let whereClause = [];
-        
-        if (category) {
-            whereClause.push(`CATEGORY_NAME='${category}'`);
-        }
-        
-        if (subcategory) {
-            whereClause.push(`SUBCATEGORY_NAME='${subcategory}'`);
-        }
-        
-        if (color) {
-            whereClause.push(`(COLOR_NAME LIKE '%${color}%' OR CATALOG_COLOR LIKE '%${color}%')`);
-        }
-        
-        if (brand) {
-            whereClause.push(`BRAND_NAME LIKE '%${brand}%'`);
-        }
-        
-        if (minPrice && !isNaN(minPrice)) {
-            whereClause.push(`CASE_PRICE >= ${minPrice}`);
-        }
-        
-        if (maxPrice && !isNaN(maxPrice)) {
-            whereClause.push(`CASE_PRICE <= ${maxPrice}`);
-        }
-        
-        const params = {
-            'q.where': whereClause.join(' AND '),
-            'q.select': 'STYLE, PRODUCT_TITLE, COLOR_NAME, FRONT_FLAT, BRAND_NAME, BRAND_LOGO_IMAGE, CATEGORY_NAME, SUBCATEGORY_NAME, CASE_PRICE',
-            'q.orderby': 'STYLE ASC',
-            'q.limit': 10000 // High limit to get comprehensive results
-        };
-        
-        console.log(`Filter query: ${whereClause.join(' AND ')}`);
-        const result = await fetchAllCaspioPages(resource, params);
-        console.log(`Found ${result.length} total records matching filters`);
-        
-        // Deduplicate by STYLE to get unique products
-        const uniqueProducts = [];
-        const seenStyles = new Set();
-        
-        for (const product of result) {
-            if (!seenStyles.has(product.STYLE)) {
-                seenStyles.add(product.STYLE);
-                uniqueProducts.push(product);
-            }
-        }
-        
-        console.log(`Returning ${uniqueProducts.length} unique filtered products`);
-        res.json(uniqueProducts);
-    } catch (error) {
-        console.error("Filter products error:", error.message);
-        res.status(500).json({ error: 'Failed to filter products.' });
-    }
-});
-
-// --- NEW Endpoint: Quick View ---
-// Example: /api/quick-view?styleNumber=PC61
-app.get('/api/quick-view', async (req, res) => {
-    const { styleNumber } = req.query;
-    if (!styleNumber) {
-        return res.status(400).json({ error: 'Missing required query parameter: styleNumber' });
-    }
-    
-    try {
-        console.log(`Fetching quick view data for style: ${styleNumber}`);
-        const resource = '/tables/Sanmar_Bulk_251816_Feb2024/records';
-        
-        const params = {
-            'q.where': `STYLE='${styleNumber}'`,
-            // Select only essential fields for a lightweight response
-            'q.select': 'STYLE, PRODUCT_TITLE, FRONT_FLAT, BRAND_NAME, CATEGORY_NAME, CASE_PRICE',
-            'q.limit': 1
-        };
-        
-        const result = await fetchAllCaspioPages(resource, params);
-        
-        if (result.length === 0) {
-            return res.status(404).json({ error: `Product not found: ${styleNumber}` });
-        }
-        
-        // Get the first result as the quick view data
-        const quickViewData = result[0];
-        
-        // Get available colors (just the count)
-        const colorParams = {
-            'q.where': `STYLE='${styleNumber}'`,
-            'q.select': 'COLOR_NAME',
-            'q.distinct': true,
-            'q.limit': 1000
-        };
-        
-        const colorResults = await fetchAllCaspioPages(resource, colorParams);
-        const uniqueColors = [...new Set(colorResults.map(item => item.COLOR_NAME).filter(Boolean))];
-        
-        // Add color count to the response
-        quickViewData.availableColors = uniqueColors.length;
-        
-        console.log(`Returning quick view data for style: ${styleNumber}`);
-        res.json(quickViewData);
-    } catch (error) {
-        console.error("Quick view error:", error.message);
-        res.status(500).json({ error: 'Failed to fetch quick view data.' });
-    }
-});
-
-// --- NEW Endpoint: Product Comparison ---
-// Example: /api/compare-products?styles=PC61,3001C,5000
-app.get('/api/compare-products', async (req, res) => {
-    const { styles } = req.query;
-    if (!styles) {
-        return res.status(400).json({ error: 'Missing required query parameter: styles (comma-separated list)' });
-    }
-    
-    try {
-        const styleList = styles.split(',').map(s => s.trim());
-        if (styleList.length < 2) {
-            return res.status(400).json({ error: 'At least 2 styles are required for comparison' });
-        }
-        
-        console.log(`Comparing products: ${styleList.join(', ')}`);
-        const resource = '/tables/Sanmar_Bulk_251816_Feb2024/records';
-        
-        // Create a where clause to match any of the provided styles
-        const whereClause = styleList.map(style => `STYLE='${style}'`).join(' OR ');
-        
-        const params = {
-            'q.where': whereClause,
-            'q.select': 'STYLE, PRODUCT_TITLE, PRODUCT_DESCRIPTION, FRONT_FLAT, BRAND_NAME, CATEGORY_NAME, SUBCATEGORY_NAME, CASE_PRICE, PRODUCT_STATUS',
-            'q.limit': 10000
-        };
-        
-        const result = await fetchAllCaspioPages(resource, params);
-        console.log(`Found ${result.length} total records for comparison`);
-        
-        // Group by style and take the first record for each style
-        const comparisonData = {};
-        
-        for (const product of result) {
-            if (!comparisonData[product.STYLE]) {
-                comparisonData[product.STYLE] = product;
-            }
-        }
-        
-        // Convert to array for the response
-        const comparisonArray = Object.values(comparisonData);
-        
-        console.log(`Returning comparison data for ${comparisonArray.length} products`);
-        res.json(comparisonArray);
-    } catch (error) {
-        console.error("Product comparison error:", error.message);
-        res.status(500).json({ error: 'Failed to fetch product comparison data.' });
-    }
-});
-
-// --- NEW Endpoint: Product Recommendations ---
-// Example: /api/recommendations?styleNumber=PC61
-app.get('/api/recommendations', async (req, res) => {
-    const { styleNumber } = req.query;
-    if (!styleNumber) {
-        return res.status(400).json({ error: 'Missing required query parameter: styleNumber' });
-    }
-    
-    try {
-        // First, get the category and brand of the reference product
-        console.log(`Finding recommendations for style: ${styleNumber}`);
-        const resource = '/tables/Sanmar_Bulk_251816_Feb2024/records';
-        
-        // Get the reference product details
-        const referenceParams = {
-            'q.where': `STYLE='${styleNumber}'`,
-            'q.select': 'CATEGORY_NAME, BRAND_NAME, CASE_PRICE',
-            'q.limit': 1
-        };
-        
-        const referenceResult = await fetchAllCaspioPages(resource, referenceParams);
-        
-        if (referenceResult.length === 0) {
-            return res.status(404).json({ error: `Product not found: ${styleNumber}` });
-        }
-        
-        const referenceProduct = referenceResult[0];
-        const category = referenceProduct.CATEGORY_NAME;
-        const brand = referenceProduct.BRAND_NAME;
-        const price = referenceProduct.CASE_PRICE || 0;
-        
-        // Find popular products in the same category or from the same brand
-        // but exclude the reference product
-        // Also find products in a similar price range (±30%)
-        const minPrice = price * 0.7;
-        const maxPrice = price * 1.3;
-        
-        const recommendParams = {
-            'q.where': `STYLE<>'${styleNumber}' AND (CATEGORY_NAME='${category}' OR BRAND_NAME='${brand}') AND (CASE_PRICE BETWEEN ${minPrice} AND ${maxPrice} OR CASE_PRICE IS NULL)`,
-            'q.select': 'STYLE, PRODUCT_TITLE, COLOR_NAME, FRONT_FLAT, BRAND_NAME, BRAND_LOGO_IMAGE, CATEGORY_NAME, CASE_PRICE',
-            'q.orderby': 'STYLE ASC',
-            'q.limit': 20 // Limit to a reasonable number of recommendations
-        };
-        
-        const recommendResult = await fetchAllCaspioPages(resource, recommendParams);
-        console.log(`Found ${recommendResult.length} total recommendation records`);
-        
-        // Deduplicate by STYLE to get unique products
-        const uniqueProducts = [];
-        const seenStyles = new Set();
-        
-        for (const product of recommendResult) {
-            if (!seenStyles.has(product.STYLE)) {
-                seenStyles.add(product.STYLE);
-                uniqueProducts.push(product);
-            }
-        }
-        
-        console.log(`Returning ${uniqueProducts.length} unique product recommendations for style: ${styleNumber}`);
-        res.json(uniqueProducts);
-    } catch (error) {
-        console.error("Recommendations error:", error.message);
-        res.status(500).json({ error: 'Failed to fetch product recommendations.' });
-    }
-});
-
-// --- NEW Endpoint: Get Inventory Table by Style and Color ---
-// Example: /api/sizes-by-style-color?styleNumber=PC61&color=Red
-app.get('/api/sizes-by-style-color', async (req, res) => {
-    const { styleNumber, color } = req.query;
-    if (!styleNumber || !color) {
-        return res.status(400).json({ error: 'Missing required query parameters: styleNumber, color' });
-    }
-    try {
-        console.log(`Fetching inventory table for style: ${styleNumber}, color: ${color}`);
-        const resource = '/tables/Inventory/records';
-        const params = {
-            'q.where': `catalog_no='${styleNumber}' AND catalog_color='${color}'`,
-            'q.select': 'catalog_no, catalog_color, size, SizeSortOrder, WarehouseName, quantity, WarehouseSort',
-            'q.orderby': 'WarehouseSort ASC, SizeSortOrder ASC', // Order by warehouse, then size
-            'q.limit': 1000 // Set a high limit to ensure we get all sizes and warehouses
-        };
-        
-        // Use fetchAllCaspioPages to handle pagination
-        const result = await fetchAllCaspioPages(resource, params);
-        
-        if (result.length === 0) {
-            console.warn(`No inventory found for style: ${styleNumber} and color: ${color}`);
-            return res.status(404).json({ error: `No inventory found for style: ${styleNumber} and color: ${color}` });
-        }
-        
-        // Extract unique sizes and warehouses
-        const sizesSet = new Set();
-        const warehousesSet = new Set();
-        
-        result.forEach(item => {
-            if (item.size) sizesSet.add(item.size);
-            if (item.WarehouseName) warehousesSet.add(item.WarehouseName);
-        });
-        
-        // Get size sort order mapping
-        const sizeSortMap = {};
-        result.forEach(item => {
-            if (item.size && item.SizeSortOrder) {
-                sizeSortMap[item.size] = item.SizeSortOrder;
-            }
-        });
-        
-        // Sort sizes by SizeSortOrder
-        const sizes = Array.from(sizesSet).sort((a, b) => {
-            return (sizeSortMap[a] || 0) - (sizeSortMap[b] || 0);
-        });
-        
-        // Get warehouse sort order mapping
-        const warehouseSortMap = {};
-        result.forEach(item => {
-            if (item.WarehouseName && item.WarehouseSort) {
-                warehouseSortMap[item.WarehouseName] = item.WarehouseSort;
-            }
-        });
-        
-        // Sort warehouses by WarehouseSort
-        const warehouses = Array.from(warehousesSet).sort((a, b) => {
-            return (warehouseSortMap[a] || 0) - (warehouseSortMap[b] || 0);
-        });
-        
-        // Create inventory matrix
-        const inventoryMatrix = {};
-        const sizeTotals = {};
-        
-        // Initialize the matrix with zeros and size totals
-        warehouses.forEach(warehouse => {
-            inventoryMatrix[warehouse] = {};
-            sizes.forEach(size => {
-                inventoryMatrix[warehouse][size] = 0;
-                if (!sizeTotals[size]) sizeTotals[size] = 0;
-            });
-        });
-        
-        // Fill in the inventory quantities
-        result.forEach(item => {
-            if (item.WarehouseName && item.size && item.quantity !== null) {
-                inventoryMatrix[item.WarehouseName][item.size] = item.quantity;
-                sizeTotals[item.size] += item.quantity;
-            }
-        });
-        
-        // Calculate warehouse totals
-        const warehouseTotals = {};
-        warehouses.forEach(warehouse => {
-            warehouseTotals[warehouse] = sizes.reduce((total, size) => {
-                return total + (inventoryMatrix[warehouse][size] || 0);
-            }, 0);
-        });
-        
-        // Calculate grand total
-        const grandTotal = sizes.reduce((total, size) => {
-            return total + (sizeTotals[size] || 0);
-        }, 0);
-        
-        // Format the response for a tabular display
-        const response = {
-            style: styleNumber,
-            color: color,
-            sizes: sizes,
-            warehouses: warehouses.map(warehouse => ({
-                name: warehouse,
-                inventory: sizes.map(size => inventoryMatrix[warehouse][size]),
-                total: warehouseTotals[warehouse]
-            })),
-            sizeTotals: sizes.map(size => sizeTotals[size]),
-            grandTotal: grandTotal
-        };
-        
-        console.log(`Returning inventory table with ${warehouses.length} warehouses and ${sizes.length} sizes for style: ${styleNumber}, color: ${color}`);
-        res.json(response);
-    } catch (error) {
-        console.error("Error fetching sizes:", error.message);
-        res.status(500).json({ error: 'Failed to fetch sizes for the specified style and color.' });
-    }
-});
-
-// --- NEW Endpoint: Get Prices by Style and Color with Ordered Sizes ---
-// Example: /api/prices-by-style-color?styleNumber=PC61&color=White
-app.get('/api/prices-by-style-color', async (req, res) => {
-    const { styleNumber, color } = req.query;
-    if (!styleNumber || !color) {
-        return res.status(400).json({ error: 'Missing required query parameters: styleNumber, color' });
-    }
-    try {
-        console.log(`Fetching prices for style: ${styleNumber}, color: ${color}`);
-        const resource = '/tables/Inventory/records';
-        const params = {
-            'q.where': `catalog_no='${styleNumber}' AND catalog_color='${color}'`,
-            'q.select': 'size, case_price, SizeSortOrder',
-            'q.limit': 1000 // Set a high limit to ensure we get all sizes
-        };
-        
-        // Use fetchAllCaspioPages to handle pagination
-        const result = await fetchAllCaspioPages(resource, params);
-        
-        if (result.length === 0) {
-            console.warn(`No inventory found for style: ${styleNumber} and color: ${color}`);
-            return res.status(404).json({ error: `No inventory found for style: ${styleNumber} and color: ${color}` });
-        }
-        
-        // Process results to get prices per size and sort orders
-        const prices = {};
-        const sortOrders = {};
-        
-        result.forEach(item => {
-            if (item.size && item.case_price !== null && !isNaN(item.case_price)) {
-                const size = item.size;
-                const price = parseFloat(item.case_price);
-                const sortOrder = item.SizeSortOrder || 999; // Default high value if missing
-                
-                // Store the price for each size
-                if (!prices[size] || price > prices[size]) {
-                    prices[size] = price;
-                }
-                
-                // Store the sort order for each size
-                if (!sortOrders[size] || sortOrder < sortOrders[size]) {
-                    sortOrders[size] = sortOrder;
-                }
-            }
-        });
-        
-        // Create an array of sizes sorted by SizeSortOrder
-        const sortedSizes = Object.keys(prices).sort((a, b) => {
-            return (sortOrders[a] || 999) - (sortOrders[b] || 999);
-        });
-        
-        // Create the response with ordered sizes and prices
-        const response = {
-            style: styleNumber,
-            color: color,
-            sizes: sortedSizes.map(size => ({
-                size: size,
-                price: prices[size],
-                sortOrder: sortOrders[size]
-            }))
-        };
-        
-        console.log(`Returning prices for ${sortedSizes.length} sizes for style: ${styleNumber}, color: ${color}`);
-        res.json(response);
-    } catch (error) {
-        console.error("Error fetching prices:", error.message);
-        res.status(500).json({ error: 'Failed to fetch prices for the specified style and color.' });
-    }
-});
-
-// --- MODIFIED Endpoint: /api/max-prices-by-style ---
-// Provides raw garment costs (max across colors for a style/size)
-// and separate sellingPriceDisplayAddOns from Standard_Size_Upcharges table.
-app.get('/api/max-prices-by-style', async (req, res) => {
-    const { styleNumber } = req.query;
-    if (!styleNumber) {
-        return res.status(400).json({ error: 'Missing required query parameter: styleNumber' });
-    }
-    try {
-        console.log(`Fetching data for /api/max-prices-by-style for style: ${styleNumber}`);
-
-        // 1. Fetch Selling Price Display Add-Ons from Caspio
-        let sellingPriceDisplayAddOns = {};
-        try {
-            const upchargeResourcePath = '/tables/Standard_Size_Upcharges/records';
-            const upchargeParams = {
-                'q.select': 'SizeDesignation,StandardAddOnAmount',
-                'q.orderby': 'SizeDesignation ASC',
-                'q.limit': 200
-            };
-            const upchargeResults = await fetchAllCaspioPages(upchargeResourcePath, upchargeParams);
-            upchargeResults.forEach(rule => {
-                if (rule.SizeDesignation && rule.StandardAddOnAmount !== null && !isNaN(parseFloat(rule.StandardAddOnAmount))) {
-                    sellingPriceDisplayAddOns[String(rule.SizeDesignation).trim().toUpperCase()] = parseFloat(rule.StandardAddOnAmount);
-                }
-            });
-            console.log("Fetched Selling Price Display Add-Ons for /max-prices-by-style:", sellingPriceDisplayAddOns);
-            if (Object.keys(sellingPriceDisplayAddOns).length === 0) {
-                console.warn(`No Selling Price Display Add-On rules found from Caspio for /max-prices-by-style.`);
-            }
-        } catch (upchargeError) {
-            console.error("CRITICAL ERROR fetching Selling Price Display Add-Ons for /max-prices-by-style:", upchargeError.message);
-            sellingPriceDisplayAddOns = {};
-        }
-
-        // 2. Fetch Inventory Data to get base garment costs (max case price per size/style)
-        const inventoryResource = '/tables/Inventory/records';
-        // Fetches all colors for the style to determine max price per size.
-        // The PC61 'Ash' special case is removed here for simplicity, assuming this endpoint should always get max across all colors.
-        // If PC61 'Ash' logic is vital here, it can be added back to the whereClause.
-        const inventoryWhereClause = `catalog_no='${styleNumber}'`;
-        const inventoryParams = {
-            'q.where': inventoryWhereClause,
-            'q.select': 'size,case_price,SizeSortOrder',
-            'q.limit': 1000
-        };
-        const inventoryResult = await fetchAllCaspioPages(inventoryResource, inventoryParams, { maxPages: 20 }); // Ensure maxPages is sufficient
-
-        if (inventoryResult.length === 0) {
-            console.warn(`No inventory found for style: ${styleNumber} in /max-prices-by-style with where: ${inventoryWhereClause}.`);
-            return res.json({
-                style: styleNumber, sizes: [], sellingPriceDisplayAddOns: sellingPriceDisplayAddOns,
-                message: `No inventory records found for style ${styleNumber} with where: ${inventoryWhereClause}`
-            });
-        }
-
-        const garmentCosts = {}; const sortOrders = {};
-        inventoryResult.forEach(item => {
-            if (item.size && item.case_price !== null && !isNaN(parseFloat(item.case_price))) {
-                const size = String(item.size).trim().toUpperCase();
-                const price = parseFloat(item.case_price);
-                const sortOrder = parseInt(item.SizeSortOrder, 10) || 999;
-                if (!garmentCosts[size] || price > garmentCosts[size]) { garmentCosts[size] = price; }
-                if (!sortOrders[size] || sortOrder < sortOrders[size]) { sortOrders[size] = sortOrder; }
-            }
-        });
-        
-        if (Object.keys(garmentCosts).length === 0) {
-             console.warn(`No valid garment costs derived for style: ${styleNumber} from inventory for /max-prices-by-style.`);
-             return res.json({ style: styleNumber, sizes: [], sellingPriceDisplayAddOns: sellingPriceDisplayAddOns, message: `No valid garment costs for style ${styleNumber}.`});
-        }
-
-        const sortedSizeKeys = Object.keys(garmentCosts).sort((a, b) => (sortOrders[a] || 999) - (sortOrders[b] || 999));
-
-        // Construct the response
-        const responsePayload = {
-            style: styleNumber,
-            sizes: sortedSizeKeys.map(size => ({
-                size: size,
-                price: garmentCosts[size],
-                sortOrder: sortOrders[size]
-            })),
-            sellingPriceDisplayAddOns: sellingPriceDisplayAddOns
-        };
-        console.log(`Returning data for /api/max-prices-by-style, style: ${styleNumber}, sizes found: ${sortedSizeKeys.length}`);
-        res.json(responsePayload);
-
-    } catch (error) {
-        console.error(`Error in /api/max-prices-by-style for ${styleNumber}:`, error.message, error.stack);
-        res.status(500).json({ error: `Failed to fetch data for style ${styleNumber}. ${error.message}` });
-    }
-});
-
-// --- Error Handling Middleware (Basic) ---
-// Catches errors from endpoint handlers
-app.use((err, req, res, next) => {
-    console.error("Unhandled Error:", err.stack || err);
-    res.status(500).json({ error: 'An unexpected internal server error occurred.' });
-});
-
-// --- MODIFIED Endpoint: /api/size-pricing ---
-// Fetches ALL sizes from Inventory and includes sellingPriceDisplayAddOns.
-app.get('/api/size-pricing', async (req, res) => {
-    const { styleNumber, color } = req.query;
-    if (!styleNumber) {
-        return res.status(400).json({ error: 'Missing required query parameter: styleNumber' });
-    }
-    
-    try {
-        console.log(`Fetching data for /api/size-pricing: Style=${styleNumber}, Color=${color || 'ALL (max price per size if no color specified)'}`);
-
-        // 1. Fetch Selling Price Display Add-Ons from Caspio
-        let sellingPriceDisplayAddOns = {};
-        try {
-            const upchargeResourcePath = '/tables/Standard_Size_Upcharges/records';
-            const upchargeParams = {
-                'q.select': 'SizeDesignation,StandardAddOnAmount',
-                'q.orderby': 'SizeDesignation ASC',
-                'q.limit': 200
-            };
-            const upchargeResults = await fetchAllCaspioPages(upchargeResourcePath, upchargeParams);
-            upchargeResults.forEach(rule => {
-                if (rule.SizeDesignation && rule.StandardAddOnAmount !== null && !isNaN(parseFloat(rule.StandardAddOnAmount))) {
-                    sellingPriceDisplayAddOns[String(rule.SizeDesignation).trim().toUpperCase()] = parseFloat(rule.StandardAddOnAmount);
-                }
-            });
-            console.log("Fetched Selling Price Display Add-Ons for /api/size-pricing:", sellingPriceDisplayAddOns);
-            if (Object.keys(sellingPriceDisplayAddOns).length === 0) {
-                console.warn(`No Selling Price Display Add-On rules found for /api/size-pricing.`);
-            }
-        } catch (upchargeError) {
-            console.error("CRITICAL ERROR fetching Selling Price Display Add-Ons for /api/size-pricing:", upchargeError.message);
-            sellingPriceDisplayAddOns = {};
-        }
-
-        // 2. Fetch Inventory Data
-        const inventoryResource = '/tables/Inventory/records';
-        let inventoryWhereClause = `catalog_no='${styleNumber}'`;
-        if (color) {
-            inventoryWhereClause += ` AND catalog_color='${String(color).trim()}'`;
-        }
-        
-        const inventoryParams = {
-            'q.where': inventoryWhereClause,
-            'q.select': 'size, case_price, SizeSortOrder, catalog_color',
-            'q.limit': 1000
-        };
-        
-        console.log(`Fetching ALL inventory pages for style ${styleNumber} (color filter: ${color || 'none'}) with params: ${JSON.stringify(inventoryParams)}`);
-        // Fetch ALL pages from Inventory up to maxPages, NO earlyExitCondition.
-        const inventoryResult = await fetchAllCaspioPages(inventoryResource, inventoryParams, { maxPages: 20 }); // Increased maxPages
-
-        if (inventoryResult.length === 0) {
-            console.warn(`No inventory found for style: ${styleNumber} with criteria: ${inventoryWhereClause} in /api/size-pricing`);
-            return res.json({
-                style: styleNumber, color: color || 'all (no inventory found)', baseSizePrice: null,
-                sizes: [], sellingPriceDisplayAddOns: sellingPriceDisplayAddOns,
-                message: `No inventory records found for style ${styleNumber} with where: ${inventoryWhereClause}`
-            });
-        }
-
-        const garmentCosts = {};
-        const sortOrders = {};
-        let processedColor = color ? String(color).trim() : null;
-
-        inventoryResult.forEach(item => {
-            if (item.size && item.case_price !== null && !isNaN(parseFloat(item.case_price))) {
-                const sizeKey = String(item.size).trim().toUpperCase();
-                const price = parseFloat(item.case_price);
-                const itemColor = String(item.catalog_color || '').trim();
-                const sortOrder = parseInt(item.SizeSortOrder, 10) || 999;
-
-                if (color) {
-                     if (itemColor.toUpperCase() === color.trim().toUpperCase()) {
-                         if (!garmentCosts[sizeKey] || price > garmentCosts[sizeKey]) {
-                             garmentCosts[sizeKey] = price;
-                         }
-                     }
-                } else {
-                    if (!garmentCosts[sizeKey] || price > garmentCosts[sizeKey]) {
-                        garmentCosts[sizeKey] = price;
-                    }
-                    if (!processedColor && inventoryResult.length > 0) {
-                        const firstColorInResults = inventoryResult[0]?.catalog_color;
-                        processedColor = firstColorInResults ? String(firstColorInResults).trim() : "all colors (aggregated)";
-                    } else if (!processedColor) {
-                        processedColor = "all colors (aggregated)";
-                    }
-                }
-                
-                if (!sortOrders[sizeKey] || sortOrder < sortOrders[sizeKey]) {
-                    sortOrders[sizeKey] = sortOrder;
-                }
-            }
-        });
-        
-        if (Object.keys(garmentCosts).length === 0) {
-             console.warn(`No valid garment costs derived for style: ${styleNumber} (color: ${color || 'any'}) from inventory for /api/size-pricing.`);
-             return res.json({
-                style: styleNumber, color: color || 'all (no costs derived)', baseSizePrice: null,
-                sizes: [], sellingPriceDisplayAddOns: sellingPriceDisplayAddOns,
-                message: `No valid garment costs could be derived for style ${styleNumber} (color: ${color || 'any'}).`
-            });
-        }
-        
-        let baseSizePrice = null;
-        const preferredBaseSizes = ['XL', 'L', 'M', 'S'];
-        for (const bSize of preferredBaseSizes) {
-            if (garmentCosts[bSize] !== undefined) {
-                baseSizePrice = garmentCosts[bSize];
-                break;
-            }
-        }
-        if (baseSizePrice === null && Object.keys(garmentCosts).length > 0) {
-            const firstSortedSize = Object.keys(garmentCosts).sort((a,b) => (sortOrders[a]||999) - (sortOrders[b]||999))[0];
-            if(firstSortedSize) baseSizePrice = garmentCosts[firstSortedSize];
-        }
-        
-        const sortedSizeKeys = Object.keys(garmentCosts).sort((a, b) => (sortOrders[a] || 999) - (sortOrders[b] || 999));
-        
-        const responsePayload = {
-            style: styleNumber,
-            color: processedColor || (color ? String(color).trim() : 'all colors (aggregated)'),
-            baseSizePrice: baseSizePrice,
-            sizes: sortedSizeKeys.map(sizeKey => ({
-                size: sizeKey,
-                price: garmentCosts[sizeKey],
-                sortOrder: sortOrders[sizeKey]
-            })),
-            sellingPriceDisplayAddOns: sellingPriceDisplayAddOns
-        };
-        
-        console.log(`Returning data for /api/size-pricing, style: ${styleNumber}, sizes found: ${sortedSizeKeys.length}`);
-        res.json(responsePayload);
-        
-    } catch (error) {
-        console.error(`Error in /api/size-pricing for ${styleNumber} (color: ${color || 'any'}):`, error.message, error.stack);
-        res.status(500).json({ error: `Failed to fetch size pricing for style ${styleNumber}. ${error.message}` });
-    }
-});
-
-// --- NEW Endpoint: Customer Information CRUD Operations ---
-// GET: /api/customers - Get all customers or filter by query parameters
-// POST: /api/customers - Create a new customer
-// PUT: /api/customers/:id - Update a customer by ID
-// DELETE: /api/customers/:id - Delete a customer by ID
-app.get('/api/customers', async (req, res) => {
-    try {
-        console.log("Fetching customer information");
-        const resource = '/tables/Customer_Info/records';
-        
-        // Build query parameters based on request query
-        const params = {};
-        
-        // Add any filter parameters from the request
-        if (Object.keys(req.query).length > 0) {
-            const whereConditions = [];
-            
-            // Handle common filter fields
-            if (req.query.name) {
-                whereConditions.push(`Name LIKE '%${req.query.name}%'`);
-            }
-            if (req.query.email) {
-                whereConditions.push(`Email='${req.query.email}'`);
-            }
-            if (req.query.company) {
-                whereConditions.push(`Company LIKE '%${req.query.company}%'`);
-            }
-            if (req.query.customerID) {
-                whereConditions.push(`CustomerID=${req.query.customerID}`);
-            }
-            
-            // Add the WHERE clause if we have conditions
-            if (whereConditions.length > 0) {
-                params['q.where'] = whereConditions.join(' AND ');
-            }
-        }
-        
-        // Set ordering and limit
-        params['q.orderby'] = 'CustomerID ASC';
-        params['q.limit'] = 1000;
-        
-        // Use fetchAllCaspioPages to handle pagination
-        const result = await fetchAllCaspioPages(resource, params);
-        console.log(`Found ${result.length} customer records`);
-        
-        res.json(result);
-    } catch (error) {
-        console.error("Error fetching customer information:", error.message);
-        res.status(500).json({ error: 'Failed to fetch customer information.' });
-    }
-});
-
-// Create a new customer
-app.post('/api/customers', express.json(), async (req, res) => {
-    try {
-        // Create a copy of the request body to avoid modifying the original
-        const customerData = { ...req.body };
-        
-        // Check if Name is missing but FirstName and LastName are provided
-        if (!customerData.Name && customerData.FirstName && customerData.LastName) {
-            customerData.Name = `${customerData.FirstName} ${customerData.LastName}`;
-            console.log(`Added Name field from FirstName and LastName: ${customerData.Name}`);
-        }
-        
-        // Validate required fields
-        const requiredFields = ['Name', 'Email'];
-        for (const field of requiredFields) {
-            if (!customerData[field]) {
-                return res.status(400).json({ error: `Missing required field: ${field}` });
-            }
-        }
-        
-        console.log(`Creating new customer: ${customerData.Name}`);
-        const resource = '/tables/Customer_Info/records';
-        
-        // Get token for the request
-        const token = await getCaspioAccessToken();
-        const url = `${caspioApiBaseUrl}${resource}`;
-        
-        // Prepare the request
-        const config = {
-            method: 'post',
-            url: url,
-            headers: {
-                'Authorization': `Bearer ${token}`,
-                'Content-Type': 'application/json'
-            },
-            data: customerData,
-            timeout: 15000
-        };
-        
-        // Make the request directly using axios
-        const response = await axios(config);
-        
-        console.log(`Customer created successfully: ${response.status}`);
-        res.status(201).json({
-            message: 'Customer created successfully',
-            customer: response.data
-        });
-    } catch (error) {
-        console.error("Error creating customer:", error.response ? JSON.stringify(error.response.data) : error.message);
-        res.status(500).json({ error: 'Failed to create customer.' });
-    }
-});
-
-// Update a customer by ID
-app.put('/api/customers/:id', express.json(), async (req, res) => {
-    const { id } = req.params;
-    if (!id) {
-        return res.status(400).json({ error: 'Missing required parameter: id' });
-    }
-    
-    try {
-        console.log(`Updating customer with ID: ${id}`);
-        const resource = `/tables/Customer_Info/records?q.where=PK_ID=${id}`;
-        
-        // Get token for the request
-        const token = await getCaspioAccessToken();
-        const url = `${caspioApiBaseUrl}${resource}`;
-        
-        // Prepare the request
-        const config = {
-            method: 'put',
-            url: url,
-            headers: {
-                'Authorization': `Bearer ${token}`,
-                'Content-Type': 'application/json'
-            },
-            data: req.body,
-            timeout: 15000
-        };
-        
-        // Make the request directly using axios
-        const response = await axios(config);
-        
-        console.log(`Customer updated successfully: ${response.status}`);
-        res.json({
-            message: 'Customer updated successfully',
-            customer: response.data
-        });
-    } catch (error) {
-        console.error("Error updating customer:", error.response ? JSON.stringify(error.response.data) : error.message);
-        res.status(500).json({ error: 'Failed to update customer.' });
-    }
-});
-
-// Delete a customer by ID
-app.delete('/api/customers/:id', async (req, res) => {
-    const { id } = req.params;
-    if (!id) {
-        return res.status(400).json({ error: 'Missing required parameter: id' });
-    }
-    
-    try {
-        console.log(`Deleting customer with ID: ${id}`);
-        const resource = `/tables/Customer_Info/records?q.where=PK_ID=${id}`;
-        
-        // Get token for the request
-        const token = await getCaspioAccessToken();
-        const url = `${caspioApiBaseUrl}${resource}`;
-        
-        // Prepare the request
-        const config = {
-            method: 'delete',
-            url: url,
-            headers: {
-                'Authorization': `Bearer ${token}`
-            },
-            timeout: 15000
-        };
-        
-        // Make the request directly using axios
-        const response = await axios(config);
-        
-        console.log(`Customer deleted successfully: ${response.status}`);
-        res.json({ message: 'Customer deleted successfully' });
-    } catch (error) {
-        console.error("Error deleting customer:", error.response ? JSON.stringify(error.response.data) : error.message);
-        res.status(500).json({ error: 'Failed to delete customer.' });
-    }
-});
-
-// --- NEW Endpoint: Cart Items CRUD Operations ---
-// GET: /api/cart-items - Get all cart items or filter by query parameters
-// POST: /api/cart-items - Create a new cart item
-// PUT: /api/cart-items/:id - Update a cart item by ID
-// DELETE: /api/cart-items/:id - Delete a cart item by ID
-app.get('/api/cart-items', async (req, res) => {
-    try {
-        console.log("Fetching cart items information");
-        const resource = '/tables/Cart_Items/records';
-        
-        // Build query parameters based on request query
-        const params = {};
-        
-        // Add any filter parameters from the request
-        if (Object.keys(req.query).length > 0) {
-            const whereConditions = [];
-            
-            // Handle common filter fields
-            if (req.query.sessionID) {
-                whereConditions.push(`SessionID='${req.query.sessionID}'`);
-            }
-            if (req.query.productID) {
-                whereConditions.push(`ProductID='${req.query.productID}'`);
-            }
-            if (req.query.styleNumber) {
-                whereConditions.push(`StyleNumber='${req.query.styleNumber}'`);
-            }
-            if (req.query.color) {
-                whereConditions.push(`Color='${req.query.color}'`);
-            }
-            if (req.query.cartStatus) {
-                whereConditions.push(`CartStatus='${req.query.cartStatus}'`);
-            }
-            if (req.query.orderID) {
-                whereConditions.push(`OrderID=${req.query.orderID}`);
-            }
-            
-            // Add the WHERE clause if we have conditions
-            if (whereConditions.length > 0) {
-                params['q.where'] = whereConditions.join(' AND ');
-            }
-        }
-        
-        // Set ordering and limit
-        params['q.orderby'] = 'CartItemID ASC';
-        params['q.limit'] = 1000;
-        
-        // Use fetchAllCaspioPages to handle pagination
-        const result = await fetchAllCaspioPages(resource, params);
-        console.log(`Found ${result.length} cart item records`);
-        
-        res.json(result);
-    } catch (error) {
-        console.error("Error fetching cart items information:", error.message);
-        res.status(500).json({ error: 'Failed to fetch cart items information.' });
-    }
-});
-
-// Create a new cart item
-app.post('/api/cart-items', express.json(), async (req, res) => {
-    try {
-        // Validate required fields
-        const requiredFields = ['SessionID', 'ProductID', 'StyleNumber', 'Color'];
-        for (const field of requiredFields) {
-            if (!req.body[field]) {
-                return res.status(400).json({ error: `Missing required field: ${field}` });
-            }
-        }
-        
-        // Create a new object with only the allowed fields
-        // Exclude auto-generated fields like CartItemID, PK_ID, and DateAdded
-        const cartItemData = {
-            SessionID: req.body.SessionID,
-            ProductID: req.body.ProductID,
-            StyleNumber: req.body.StyleNumber,
-            Color: req.body.Color,
-            PRODUCT_TITLE: req.body.PRODUCT_TITLE || null,
-            ImprintType: req.body.ImprintType || null,
-            CartStatus: req.body.CartStatus || 'Active',
-            OrderID: req.body.OrderID || null,
-            imageUrl: req.body.imageUrl || null
-            // DateAdded is excluded as it might be auto-generated by Caspio
-        };
-        
-        // Log detailed information about the request
-        console.log(`Creating new cart item for product: ${cartItemData.ProductID}, style: ${cartItemData.StyleNumber}`);
-        console.log(`Image URL from request: ${req.body.imageUrl}`);
-        console.log(`Cart item data being sent to Caspio: ${JSON.stringify(cartItemData)}`);
-        
-        const resource = '/tables/Cart_Items/records';
-        
-        // Get token for the request
-        const token = await getCaspioAccessToken();
-        const url = `${caspioApiBaseUrl}${resource}`;
-        
-        // Prepare the request
-        const config = {
-            method: 'post',
-            url: url,
-            headers: {
-                'Authorization': `Bearer ${token}`,
-                'Content-Type': 'application/json'
-            },
-            data: cartItemData,
-            timeout: 15000
-        };
-        
-        // Make the request directly using axios
-        const response = await axios(config);
-        
-        console.log(`Cart item created successfully: ${response.status}`);
-        console.log(`Response data: ${JSON.stringify(response.data)}`);
-        
-        // Log the raw response for debugging
-        console.log(`Raw Caspio response: ${JSON.stringify(response.data)}`);
-        
-        // Extract the cart item data from the Caspio response
-        let cartItem = {};
-        
-        // Based on the Swagger response, we know Caspio returns a Result array for GET requests
-        // For POST requests, it might return the created item directly or in a different format
-        if (response.data && response.data.Result && Array.isArray(response.data.Result) && response.data.Result.length > 0) {
-            // If Result is an array, take the first item
-            cartItem = response.data.Result[0];
-        } else if (response.data && response.data.Result) {
-            // If Result is an object, use it directly
-            cartItem = response.data.Result;
-        } else if (response.data) {
-            // Fallback to using the entire response data
-            cartItem = response.data;
-        }
-        
-        // If we don't have a CartItemID, we need to make a follow-up request to get the full record
-        // This is necessary because the POST response might not include all fields
-        if (!cartItem.CartItemID) {
-            try {
-                // Use the PK_ID to fetch the complete record if available
-                const pkId = cartItem.PK_ID || cartItem.pk_id;
-                
-                if (pkId) {
-                    console.log(`No CartItemID found in response, fetching complete record using PK_ID: ${pkId}`);
-                    
-                    const fetchResource = `/tables/Cart_Items/records?q.where=PK_ID=${pkId}`;
-                    const fetchUrl = `${caspioApiBaseUrl}${fetchResource}`;
-                    
-                    const fetchConfig = {
-                        method: 'get',
-                        url: fetchUrl,
-                        headers: {
-                            'Authorization': `Bearer ${token}`,
-                            'Content-Type': 'application/json'
-                        },
-                        timeout: 15000
-                    };
-                    
-                    const fetchResponse = await axios(fetchConfig);
-                    
-                    if (fetchResponse.data && fetchResponse.data.Result && Array.isArray(fetchResponse.data.Result) && fetchResponse.data.Result.length > 0) {
-                        // Use the fetched record which should have the CartItemID
-                        cartItem = fetchResponse.data.Result[0];
-                        console.log(`Successfully fetched complete record with CartItemID: ${cartItem.CartItemID}`);
-                    }
-                } else {
-                    // If we don't have a PK_ID, try to fetch by the input parameters
-                    console.log(`No PK_ID found, trying to fetch by input parameters`);
-                    
-                    // Create a where clause based on the input parameters
-                    const whereClause = `SessionID='${req.body.SessionID}' AND ProductID='${req.body.ProductID}' AND StyleNumber='${req.body.StyleNumber}' AND Color='${req.body.Color}'`;
-                    const fetchResource = `/tables/Cart_Items/records?q.where=${encodeURIComponent(whereClause)}&q.orderby=DateAdded DESC`;
-                    const fetchUrl = `${caspioApiBaseUrl}${fetchResource}`;
-                    
-                    const fetchConfig = {
-                        method: 'get',
-                        url: fetchUrl,
-                        headers: {
-                            'Authorization': `Bearer ${token}`,
-                            'Content-Type': 'application/json'
-                        },
-                        timeout: 15000
-                    };
-                    
-                    const fetchResponse = await axios(fetchConfig);
-                    
-                    if (fetchResponse.data && fetchResponse.data.Result && Array.isArray(fetchResponse.data.Result) && fetchResponse.data.Result.length > 0) {
-                        // Use the most recent record (should be the one we just created)
-                        cartItem = fetchResponse.data.Result[0];
-                        console.log(`Successfully fetched most recent record with CartItemID: ${cartItem.CartItemID}`);
-                    }
-                }
-            } catch (fetchError) {
-                console.error("Error fetching complete cart item record:", fetchError.message);
-                // Continue with what we have even if the fetch fails
-            }
-        }
-        
-        // Ensure we have a properly formatted response with all fields
-        // This is critical for the frontend to work correctly
-        const formattedCartItem = {
-            CartItemID: cartItem.CartItemID || cartItem.PK_ID || null,
-            SessionID: cartItem.SessionID || req.body.SessionID,
-            ProductID: cartItem.ProductID || req.body.ProductID,
-            StyleNumber: cartItem.StyleNumber || req.body.StyleNumber,
-            Color: cartItem.Color || req.body.Color,
-            PRODUCT_TITLE: cartItem.PRODUCT_TITLE || req.body.PRODUCT_TITLE || null,
-            ImprintType: cartItem.ImprintType || req.body.ImprintType || null,
-            CartStatus: cartItem.CartStatus || req.body.CartStatus || 'Active',
-            OrderID: cartItem.OrderID || req.body.OrderID || null,
-            DateAdded: cartItem.DateAdded || new Date().toISOString(),
-            imageUrl: cartItem.imageUrl || req.body.imageUrl || null
-        };
-        
-        console.log(`Returning cart item with ID: ${formattedCartItem.CartItemID}`);
-        
-        // Return the formatted response
-        res.status(201).json({
-            message: 'Cart item created successfully',
-            cartItem: formattedCartItem
-        });
-    } catch (error) {
-        console.error("Error creating cart item:", error.response ? JSON.stringify(error.response.data) : error.message);
-        res.status(500).json({ error: 'Failed to create cart item.' });
-    }
-});
-
-// Update a cart item by ID
-app.put('/api/cart-items/:id', express.json(), async (req, res) => {
-    const { id } = req.params;
-    if (!id) {
-        return res.status(400).json({ error: 'Missing required parameter: id' });
-    }
-    
-    try {
-        console.log(`Updating cart item with ID: ${id}, data:`, JSON.stringify(req.body));
-        
-        // First, check if the cart item exists by CartItemID
-        const checkResource = '/tables/Cart_Items/records';
-        const checkParams = {
-            'q.where': `CartItemID=${id}`,
-            'q.select': 'PK_ID,CartItemID,SessionID,ProductID,StyleNumber,Color,CartStatus,OrderID',
-            'q.limit': 1
-        };
-        
-        // Get token for the request
-        const token = await getCaspioAccessToken();
-        
-        // Check if the cart item exists
-        const checkResult = await fetchAllCaspioPages(checkResource, checkParams);
-        
-        if (!checkResult || checkResult.length === 0) {
-            console.error(`Cart item with ID ${id} not found`);
-            return res.status(404).json({ error: `Cart item with ID ${id} not found` });
-        }
-        
-        // Get the PK_ID from the check result
-        const pkId = checkResult[0].PK_ID;
-        console.log(`Found cart item with PK_ID: ${pkId}`);
-        
-        // Create a new object with only the allowed fields
-        // Exclude auto-generated fields like CartItemID and PK_ID
-        const cartItemData = {};
-        
-        // Only include fields that are provided in the request body
-        if (req.body.SessionID !== undefined) cartItemData.SessionID = req.body.SessionID;
-        if (req.body.ProductID !== undefined) cartItemData.ProductID = req.body.ProductID;
-        if (req.body.StyleNumber !== undefined) cartItemData.StyleNumber = req.body.StyleNumber;
-        if (req.body.Color !== undefined) cartItemData.Color = req.body.Color;
-        if (req.body.PRODUCT_TITLE !== undefined) cartItemData.PRODUCT_TITLE = req.body.PRODUCT_TITLE;
-        if (req.body.ImprintType !== undefined) cartItemData.ImprintType = req.body.ImprintType;
-        if (req.body.CartStatus !== undefined) cartItemData.CartStatus = req.body.CartStatus;
-        if (req.body.OrderID !== undefined) cartItemData.OrderID = req.body.OrderID;
-        if (req.body.imageUrl !== undefined) cartItemData.imageUrl = req.body.imageUrl;
-        // Don't update DateAdded as it should be set only when the item is created
-        
-        // Log the data we're sending to Caspio
-        console.log(`Sending to Caspio:`, JSON.stringify(cartItemData));
-        
-        // Use the PK_ID for the update
-        const resource = `/tables/Cart_Items/records?q.where=PK_ID=${pkId}`;
-        const url = `${caspioApiBaseUrl}${resource}`;
-        
-        // Prepare the request
-        const config = {
-            method: 'put',
-            url: url,
-            headers: {
-                'Authorization': `Bearer ${token}`,
-                'Content-Type': 'application/json'
-            },
-            data: cartItemData,
-            timeout: 15000
-        };
-        
-        // Make the request directly using axios
-        const response = await axios(config);
-        
-        console.log(`Cart item updated successfully: ${response.status}`);
-        res.json({
-            message: 'Cart item updated successfully',
-            cartItem: response.data
-        });
-    } catch (error) {
-        console.error("Error updating cart item:", error.response ? JSON.stringify(error.response.data) : error.message);
-        res.status(500).json({ error: 'Failed to update cart item.' });
-    }
-});
-
-// Delete a cart item by ID
-app.delete('/api/cart-items/:id', async (req, res) => {
-    const { id } = req.params;
-    if (!id) {
-        return res.status(400).json({ error: 'Missing required parameter: id' });
-    }
-    
-    try {
-        console.log(`Deleting cart item with ID: ${id}`);
-        const resource = `/tables/Cart_Items/records?q.where=PK_ID=${id}`;
-        
-        // Get token for the request
-        const token = await getCaspioAccessToken();
-        const url = `${caspioApiBaseUrl}${resource}`;
-        
-        // Prepare the request
-        const config = {
-            method: 'delete',
-            url: url,
-            headers: {
-                'Authorization': `Bearer ${token}`
-            },
-            timeout: 15000
-        };
-        
-        // Make the request directly using axios
-        const response = await axios(config);
-        
-        console.log(`Cart item deleted successfully: ${response.status}`);
-        res.json({
-            message: 'Cart item deleted successfully',
-            recordsAffected: response.data.RecordsAffected
-        });
-    } catch (error) {
-        console.error("Error deleting cart item:", error.response ? JSON.stringify(error.response.data) : error.message);
-        res.status(500).json({ error: 'Failed to delete cart item.' });
-    }
-});
-
-// --- NEW Endpoint: Cart Item Sizes CRUD Operations ---
-// GET: /api/cart-item-sizes - Get all cart item sizes or filter by query parameters
-// POST: /api/cart-item-sizes - Create a new cart item size
-// PUT: /api/cart-item-sizes/:id - Update a cart item size
-// DELETE: /api/cart-item-sizes/:id - Delete a cart item size
-app.get('/api/cart-item-sizes', async (req, res) => {
-    try {
-        console.log("Fetching cart item sizes information");
-        console.log(`Raw request query parameters: ${JSON.stringify(req.query)}`);
-        const resource = '/tables/Cart_Item_Sizes/records';
-        
-        // Build query parameters based on request query
-        const params = {};
-        
-        // Add any filter parameters from the request
-        if (Object.keys(req.query).length > 0) {
-            const whereConditions = [];
-            
-            // Handle common filter fields - normalize parameter names to handle case sensitivity
-            // Check for cartItemID in various formats (cartItemID, CartItemID, cartitemid)
-            const cartItemID = req.query.cartItemID || req.query.CartItemID || req.query.cartitemid;
-            if (cartItemID) {
-                console.log(`Filtering cart item sizes by CartItemID=${cartItemID}`);
-                whereConditions.push(`CartItemID=${cartItemID}`);
-            }
-            
-            if (req.query.size) {
-                whereConditions.push(`Size='${req.query.size}'`);
-            }
-            
-            // Add the WHERE clause if we have conditions
-            if (whereConditions.length > 0) {
-                params['q.where'] = whereConditions.join(' AND ');
-            }
-        }
-        
-        // Set ordering and limit
-        params['q.orderby'] = 'SizeItemID ASC';
-        params['q.limit'] = 1000;
-        
-        // Log the full query for debugging
-        console.log(`Cart item sizes query: ${JSON.stringify(params)}`);
-        
-        // Create a custom callback to log each page of results
-        const pageCallback = (pageNum, pageData) => {
-            console.log(`Page ${pageNum} contains ${pageData.length} records.`);
-            console.log(`Page ${pageNum} data sample: ${JSON.stringify(pageData.slice(0, 2))}`);
-            return pageData;
-        };
-        
-        // Use fetchAllCaspioPages to handle pagination with increased maxPages and page callback
-        const result = await fetchAllCaspioPages(resource, params, {
-            maxPages: 20,  // Increase max pages to ensure we get all records
-            pageCallback: pageCallback
-        });
-        
-        console.log(`Found ${result.length} cart item size records`);
-        console.log(`All CartItemIDs in result: ${result.map(item => item.CartItemID).join(', ')}`);
-        
-        // Log the first few results for debugging
-        if (result.length > 0) {
-            console.log(`First result: ${JSON.stringify(result[0])}`);
-            if (result.length > 1) {
-                console.log(`Second result: ${JSON.stringify(result[1])}`);
-            }
-        }
-        
-        // Log all results for the specific CartItemID if filtering by CartItemID
-        const cartItemID = req.query.cartItemID || req.query.CartItemID || req.query.cartitemid;
-        if (cartItemID) {
-            const filteredResults = result.filter(item => item.CartItemID == cartItemID);
-            console.log(`Found ${filteredResults.length} records specifically for CartItemID=${cartItemID}`);
-            console.log(`All records for CartItemID=${cartItemID}: ${JSON.stringify(filteredResults)}`);
-        }
-        
-        res.json(result);
-    } catch (error) {
-        console.error("Error fetching cart item sizes information:", error.message);
-        res.status(500).json({ error: 'Failed to fetch cart item sizes information.' });
-    }
-});
-
-// Create a new cart item size
-app.post('/api/cart-item-sizes', express.json(), async (req, res) => {
-    try {
-        // Validate required fields
-        const requiredFields = ['CartItemID', 'Size', 'Quantity'];
-        for (const field of requiredFields) {
-            if (!req.body[field]) {
-                return res.status(400).json({ error: `Missing required field: ${field}` });
-            }
-        }
-        
-        // Create a new object with only the allowed fields
-        // Exclude auto-generated fields like SizeItemID and PK_ID
-        const cartItemSizeData = {
-            CartItemID: req.body.CartItemID,
-            Size: req.body.Size,
-            Quantity: req.body.Quantity,
-            UnitPrice: req.body.UnitPrice || null
-        };
-        
-        console.log(`Creating new cart item size for cart item: ${cartItemSizeData.CartItemID}, size: ${cartItemSizeData.Size}`);
-        const resource = '/tables/Cart_Item_Sizes/records';
-        
-        // Get token for the request
-        const token = await getCaspioAccessToken();
-        const url = `${caspioApiBaseUrl}${resource}`;
-        
-        // Prepare the request
-        const config = {
-            method: 'post',
-            url: url,
-            headers: {
-                'Authorization': `Bearer ${token}`,
-                'Content-Type': 'application/json'
-            },
-            data: cartItemSizeData,
-            timeout: 15000
-        };
-        
-        // Make the request directly using axios
-        const response = await axios(config);
-        
-        console.log(`Cart item size created successfully: ${response.status}`);
-        
-        // Extract the cart item size data from the Caspio response
-        let cartItemSize = {};
-        
-        // Log the raw response for debugging
-        console.log(`Raw Caspio response: ${JSON.stringify(response.data)}`);
-        
-        // Based on the Swagger response, we know Caspio returns a Result array for GET requests
-        // For POST requests, it might return the created item directly or in a different format
-        if (response.data && response.data.Result && Array.isArray(response.data.Result) && response.data.Result.length > 0) {
-            // If Result is an array, take the first item
-            cartItemSize = response.data.Result[0];
-        } else if (response.data && response.data.Result) {
-            // If Result is an object, use it directly
-            cartItemSize = response.data.Result;
-        } else if (response.data) {
-            // Fallback to using the entire response data
-            cartItemSize = response.data;
-        }
-        
-        // If we don't have a SizeItemID, we need to make a follow-up request to get the full record
-        if (!cartItemSize.SizeItemID) {
-            try {
-                // Use the PK_ID to fetch the complete record if available
-                const pkId = cartItemSize.PK_ID || cartItemSize.pk_id;
-                
-                if (pkId) {
-                    console.log(`No SizeItemID found in response, fetching complete record using PK_ID: ${pkId}`);
-                    
-                    const fetchResource = `/tables/Cart_Item_Sizes/records?q.where=PK_ID=${pkId}`;
-                    const fetchUrl = `${caspioApiBaseUrl}${fetchResource}`;
-                    
-                    const fetchConfig = {
-                        method: 'get',
-                        url: fetchUrl,
-                        headers: {
-                            'Authorization': `Bearer ${token}`,
-                            'Content-Type': 'application/json'
-                        },
-                        timeout: 15000
-                    };
-                    
-                    const fetchResponse = await axios(fetchConfig);
-                    
-                    if (fetchResponse.data && fetchResponse.data.Result && Array.isArray(fetchResponse.data.Result) && fetchResponse.data.Result.length > 0) {
-                        // Use the fetched record which should have the SizeItemID
-                        cartItemSize = fetchResponse.data.Result[0];
-                        console.log(`Successfully fetched complete record with SizeItemID: ${cartItemSize.SizeItemID}`);
-                    }
-                } else {
-                    // If we don't have a PK_ID, try to fetch by the input parameters
-                    console.log(`No PK_ID found, trying to fetch by input parameters`);
-                    
-                    // Create a where clause based on the input parameters
-                    const whereClause = `CartItemID=${req.body.CartItemID} AND Size='${req.body.Size}'`;
-                    const fetchResource = `/tables/Cart_Item_Sizes/records?q.where=${encodeURIComponent(whereClause)}&q.orderby=SizeItemID DESC`;
-                    const fetchUrl = `${caspioApiBaseUrl}${fetchResource}`;
-                    
-                    const fetchConfig = {
-                        method: 'get',
-                        url: fetchUrl,
-                        headers: {
-                            'Authorization': `Bearer ${token}`,
-                            'Content-Type': 'application/json'
-                        },
-                        timeout: 15000
-                    };
-                    
-                    const fetchResponse = await axios(fetchConfig);
-                    
-                    if (fetchResponse.data && fetchResponse.data.Result && Array.isArray(fetchResponse.data.Result) && fetchResponse.data.Result.length > 0) {
-                        // Use the most recent record (should be the one we just created)
-                        cartItemSize = fetchResponse.data.Result[0];
-                        console.log(`Successfully fetched record with SizeItemID: ${cartItemSize.SizeItemID}`);
-                    }
-                }
-            } catch (fetchError) {
-                console.error("Error fetching complete cart item size record:", fetchError.message);
-                // Continue with what we have even if the fetch fails
-            }
-        }
-        
-        // Ensure we have a properly formatted response with all fields
-        // This is critical for the frontend to work correctly
-        // Based on the Swagger response, we know the exact field names and structure
-        const formattedCartItemSize = {
-            SizeItemID: cartItemSize.SizeItemID || cartItemSize.PK_ID || null,
-            CartItemID: cartItemSize.CartItemID || req.body.CartItemID,
-            Size: cartItemSize.Size || req.body.Size,
-            Quantity: cartItemSize.Quantity || parseInt(req.body.Quantity, 10) || 0,
-            UnitPrice: cartItemSize.UnitPrice || req.body.UnitPrice || null
-        };
-        
-        console.log(`Returning cart item size with ID: ${formattedCartItemSize.SizeItemID}`);
-        
-        // Return the formatted response
-        res.status(201).json({
-            message: 'Cart item size created successfully',
-            cartItemSize: formattedCartItemSize
-        });
-    } catch (error) {
-        console.error("Error creating cart item size:", error.response ? JSON.stringify(error.response.data) : error.message);
-        res.status(500).json({ error: 'Failed to create cart item size.' });
-    }
-});
-
-// Update a cart item size by ID
-app.put('/api/cart-item-sizes/:id', express.json(), async (req, res) => {
-    const { id } = req.params;
-    if (!id) {
-        return res.status(400).json({ error: 'Missing required parameter: id' });
-    }
-    
-    try {
-        console.log(`Updating cart item size with ID: ${id}`);
-        const resource = `/tables/Cart_Item_Sizes/records?q.where=PK_ID=${id}`;
-        
-        // Create a new object with only the allowed fields
-        // Exclude auto-generated fields like SizeItemID and PK_ID
-        const cartItemSizeData = {};
-        
-        // Only include fields that are provided in the request body
-        if (req.body.CartItemID !== undefined) cartItemSizeData.CartItemID = req.body.CartItemID;
-        if (req.body.Size !== undefined) cartItemSizeData.Size = req.body.Size;
-        if (req.body.Quantity !== undefined) cartItemSizeData.Quantity = req.body.Quantity;
-        if (req.body.UnitPrice !== undefined) cartItemSizeData.UnitPrice = req.body.UnitPrice;
-        
-        // Get token for the request
-        const token = await getCaspioAccessToken();
-        const url = `${caspioApiBaseUrl}${resource}`;
-        
-        // Prepare the request
-        const config = {
-            method: 'put',
-            url: url,
-            headers: {
-                'Authorization': `Bearer ${token}`,
-                'Content-Type': 'application/json'
-            },
-            data: cartItemSizeData,
-            timeout: 15000
-        };
-        
-        // Make the request directly using axios
-        const response = await axios(config);
-        
-        console.log(`Cart item size updated successfully: ${response.status}`);
-        res.json({
-            message: 'Cart item size updated successfully',
-            cartItemSize: response.data
-        });
-    } catch (error) {
-        console.error("Error updating cart item size:", error.response ? JSON.stringify(error.response.data) : error.message);
-        res.status(500).json({ error: 'Failed to update cart item size.' });
-    }
-});
-
-// Delete a cart item size by ID
-app.delete('/api/cart-item-sizes/:id', async (req, res) => {
-    const { id } = req.params;
-    if (!id) {
-        return res.status(400).json({ error: 'Missing required parameter: id' });
-    }
-    
-    try {
-        console.log(`Deleting cart item size with ID: ${id}`);
-        const resource = `/tables/Cart_Item_Sizes/records?q.where=PK_ID=${id}`;
-        
-        // Get token for the request
-        const token = await getCaspioAccessToken();
-        const url = `${caspioApiBaseUrl}${resource}`;
-        
-        // Prepare the request
-        const config = {
-            method: 'delete',
-            url: url,
-            headers: {
-                'Authorization': `Bearer ${token}`
-            },
-            timeout: 15000
-        };
-        
-        // Make the request directly using axios
-        const response = await axios(config);
-        
-        console.log(`Cart item size deleted successfully: ${response.status}`);
-        res.json({
-            message: 'Cart item size deleted successfully',
-            recordsAffected: response.data.RecordsAffected
-        });
-    } catch (error) {
-        console.error("Error deleting cart item size:", error.response ? JSON.stringify(error.response.data) : error.message);
-        res.status(500).json({ error: 'Failed to delete cart item size.' });
-    }
-});
-
-// --- NEW Endpoint: Cart Sessions CRUD Operations ---
-// GET: /api/cart-sessions - Get all cart sessions or filter by query parameters
-// POST: /api/cart-sessions - Create a new cart session
-// PUT: /api/cart-sessions/:id - Update a cart session by ID
-// DELETE: /api/cart-sessions/:id - Delete a cart session by ID
-app.get('/api/cart-sessions', async (req, res) => {
-    try {
-        console.log("Fetching cart sessions information");
-        const resource = '/tables/Cart_Sessions/records';
-        
-        // Build query parameters based on request query
-        const params = {};
-        
-        // Add any filter parameters from the request
-        if (Object.keys(req.query).length > 0) {
-            const whereConditions = [];
-            
-            // Handle common filter fields
-            if (req.query.sessionID) {
-                whereConditions.push(`SessionID='${req.query.sessionID}'`);
-            }
-            if (req.query.userID) {
-                whereConditions.push(`UserID=${req.query.userID}`);
-            }
-            if (req.query.isActive !== undefined) {
-                whereConditions.push(`IsActive=${req.query.isActive}`);
-            }
-            
-            // Add the WHERE clause if we have conditions
-            if (whereConditions.length > 0) {
-                params['q.where'] = whereConditions.join(' AND ');
-            }
-        }
-        
-        // Set ordering and limit
-        params['q.orderby'] = 'PK_ID ASC';
-        params['q.limit'] = 1000;
-        
-        // Use fetchAllCaspioPages to handle pagination
-        const result = await fetchAllCaspioPages(resource, params);
-        console.log(`Found ${result.length} cart session records`);
-        
-        res.json(result);
-    } catch (error) {
-        console.error("Error fetching cart sessions information:", error.message);
-        res.status(500).json({ error: 'Failed to fetch cart sessions information.' });
-    }
-});
-
-// Create a new cart session
-app.post('/api/cart-sessions', express.json(), async (req, res) => {
-    try {
-        // Validate required fields
-        const requiredFields = ['SessionID'];
-        for (const field of requiredFields) {
-            if (!req.body[field]) {
-                return res.status(400).json({ error: `Missing required field: ${field}` });
-            }
-        }
-        
-        // Create a new object with only the allowed fields
-        // Exclude auto-generated fields like PK_ID
-        // Create an object with properly typed fields based on the Caspio table structure
-        const cartSessionData = {
-            SessionID: req.body.SessionID, // Text (255)
-            
-            // Optional fields with proper type handling
-            UserID: req.body.UserID ? Number(req.body.UserID) : null, // Number
-            // CreateDate is excluded as it's likely auto-generated
-            // LastActivity is excluded as it's likely auto-managed
-            IPAddress: req.body.IPAddress || null, // Text (255)
-            UserAgent: req.body.UserAgent || null, // Text (255)
-            IsActive: req.body.IsActive === true // Yes/No (boolean)
-        };
-        
-        console.log(`Creating new cart session: ${cartSessionData.SessionID}`);
-        const resource = '/tables/Cart_Sessions/records';
-        
-        // Get token for the request
-        const token = await getCaspioAccessToken();
-        const url = `${caspioApiBaseUrl}${resource}`;
-        
-        // Prepare the request
-        const config = {
-            method: 'post',
-            url: url,
-            headers: {
-                'Authorization': `Bearer ${token}`,
-                'Content-Type': 'application/json'
-            },
-            data: cartSessionData,
-            timeout: 15000
-        };
-        
-        // Make the request directly using axios
-        const response = await axios(config);
-        
-        console.log(`Cart session created successfully: ${response.status}`);
-        res.status(201).json({
-            message: 'Cart session created successfully',
-            cartSession: response.data
-        });
-    } catch (error) {
-        console.error("Error creating cart session:", error.response ? JSON.stringify(error.response.data) : error.message);
-        res.status(500).json({ error: 'Failed to create cart session.' });
-    }
-});
-
-// Update a cart session by ID
-app.put('/api/cart-sessions/:id', express.json(), async (req, res) => {
-    const { id } = req.params;
-    if (!id) {
-        return res.status(400).json({ error: 'Missing required parameter: id' });
-    }
-    
-    try {
-        console.log(`Updating cart session with ID: ${id}`);
-        const resource = `/tables/Cart_Sessions/records?q.where=SessionID='${id}'`;
-        
-        // Create a new object with only the allowed fields
-        // Exclude auto-generated fields like PK_ID
-        const cartSessionData = {};
-        
-        // Only include fields that are provided in the request body
-        if (req.body.SessionID !== undefined) cartSessionData.SessionID = req.body.SessionID;
-        if (req.body.UserID !== undefined) cartSessionData.UserID = req.body.UserID;
-        if (req.body.LastActivity !== undefined) cartSessionData.LastActivity = req.body.LastActivity;
-        if (req.body.IPAddress !== undefined) cartSessionData.IPAddress = req.body.IPAddress;
-        if (req.body.UserAgent !== undefined) cartSessionData.UserAgent = req.body.UserAgent;
-        if (req.body.IsActive !== undefined) cartSessionData.IsActive = req.body.IsActive;
-        // Don't update CreateDate as it should be set only when the session is created
-        
-        // Get token for the request
-        const token = await getCaspioAccessToken();
-        const url = `${caspioApiBaseUrl}${resource}`;
-        
-        // Prepare the request
-        const config = {
-            method: 'put',
-            url: url,
-            headers: {
-                'Authorization': `Bearer ${token}`,
-                'Content-Type': 'application/json'
-            },
-            data: cartSessionData,
-            timeout: 15000
-        };
-        
-        // Make the request directly using axios
-        const response = await axios(config);
-        
-        console.log(`Cart session updated successfully: ${response.status}`);
-        res.json({
-            message: 'Cart session updated successfully',
-            cartSession: response.data
-        });
-    } catch (error) {
-        console.error("Error updating cart session:", error.response ? JSON.stringify(error.response.data) : error.message);
-        res.status(500).json({ error: 'Failed to update cart session.' });
-    }
-});
-
-// Delete a cart session by ID
-app.delete('/api/cart-sessions/:id', async (req, res) => {
-    const { id } = req.params;
-    if (!id) {
-        return res.status(400).json({ error: 'Missing required parameter: id' });
-    }
-    
-    try {
-        console.log(`Deleting cart session with ID: ${id}`);
-        const resource = `/tables/Cart_Sessions/records?q.where=SessionID='${id}'`;
-        
-        // Get token for the request
-        const token = await getCaspioAccessToken();
-        const url = `${caspioApiBaseUrl}${resource}`;
-        
-        // Prepare the request
-        const config = {
-            method: 'delete',
-            url: url,
-            headers: {
-                'Authorization': `Bearer ${token}`
-            },
-            timeout: 15000
-        };
-        
-        // Make the request directly using axios
-        const response = await axios(config);
-        
-        console.log(`Cart session deleted successfully: ${response.status}`);
-        res.json({
-            message: 'Cart session deleted successfully',
-            recordsAffected: response.data.RecordsAffected
-        });
-    } catch (error) {
-        console.error("Error deleting cart session:", error.response ? JSON.stringify(error.response.data) : error.message);
-        res.status(500).json({ error: 'Failed to delete cart session.' });
-    }
-});
-
-// --- NEW Endpoint: Orders CRUD Operations ---
-// GET: /api/orders - Get all orders or filter by query parameters
-// POST: /api/orders - Create a new order
-// PUT: /api/orders/:id - Update an order by ID
-// DELETE: /api/orders/:id - Delete an order by ID
-app.get('/api/orders', async (req, res) => {
-    try {
-        console.log("Fetching orders information");
-        const resource = '/tables/Orders/records';
-        
-        // Build query parameters based on request query
-        const params = {};
-        
-        // Add any filter parameters from the request
-        if (Object.keys(req.query).length > 0) {
-            const whereConditions = [];
-            
-            // Handle common filter fields
-            if (req.query.orderID) {
-                whereConditions.push(`OrderID=${req.query.orderID}`);
-            }
-            if (req.query.customerID) {
-                whereConditions.push(`CustomerID=${req.query.customerID}`);
-            }
-            if (req.query.orderStatus) {
-                whereConditions.push(`OrderStatus='${req.query.orderStatus}'`);
-            }
-            if (req.query.paymentStatus) {
-                whereConditions.push(`PaymentStatus='${req.query.paymentStatus}'`);
-            }
-            if (req.query.imprintType) {
-                whereConditions.push(`ImprintType='${req.query.imprintType}'`);
-            }
-            
-            // Add the WHERE clause if we have conditions
-            if (whereConditions.length > 0) {
-                params['q.where'] = whereConditions.join(' AND ');
-            }
-        }
-        
-        // Set ordering and limit
-        params['q.orderby'] = 'OrderID DESC'; // Most recent orders first
-        params['q.limit'] = 1000;
-        
-        // Use fetchAllCaspioPages to handle pagination
-        const result = await fetchAllCaspioPages(resource, params);
-        console.log(`Found ${result.length} order records`);
-        
-        res.json(result);
-    } catch (error) {
-        console.error("Error fetching orders information:", error.message);
-        res.status(500).json({ error: 'Failed to fetch orders information.' });
-    }
-});
-
-// Create a new order
-app.post('/api/orders', express.json(), async (req, res) => {
-    try {
-        // Log the request for debugging
-        console.log(`Creating new order with data:`, JSON.stringify(req.body));
-        
-        // Validate required fields
-        const requiredFields = ['CustomerID'];
-        for (const field of requiredFields) {
-            if (!req.body[field]) {
-                return res.status(400).json({ error: `Missing required field: ${field}` });
-            }
-        }
-        
-        // Create an order object with all fields from the schema except OrderID (Autonumber) and OrderDate (Timestamp)
-        const orderData = {
-            // Required fields - CustomerID must be numeric
-            CustomerID: parseInt(req.body.CustomerID, 10),
-            
-            // Optional fields from the schema (excluding OrderDate which is a timestamp)
-            OrderNumber: req.body.OrderNumber || `ORD-${Date.now()}`,
-            SessionID: req.body.SessionID || null,
-            TotalAmount: req.body.TotalAmount || null,
-            OrderStatus: req.body.OrderStatus || 'New',
-            ImprintType: req.body.ImprintType || null,
-            PaymentMethod: req.body.PaymentMethod || null,
-            PaymentStatus: req.body.PaymentStatus || 'Pending',
-            ShippingMethod: req.body.ShippingMethod || null,
-            TrackingNumber: req.body.TrackingNumber || null,
-            EstimatedDelivery: req.body.EstimatedDelivery || null,
-            Notes: req.body.Notes || null,
-            InternalNotes: req.body.InternalNotes || null
-        };
-        
-        // Special handling for "guest" CustomerID
-        if (req.body.CustomerID === 'guest' || isNaN(orderData.CustomerID)) {
-            console.log('Using special handling for guest or non-numeric CustomerID');
-            
-            // Check if we need to create a guest customer first
-            const guestCustomerData = {
-                Name: 'Guest Customer',
-                Email: `guest-${Date.now()}@example.com`,
-                CustomerType: 'Guest'
-            };
-            
-            // Create a guest customer
-            const customerResource = '/tables/Customer_Info/records';
-            const customerToken = await getCaspioAccessToken();
-            const customerUrl = `${caspioApiBaseUrl}${customerResource}`;
-            
-            console.log(`Creating guest customer:`, JSON.stringify(guestCustomerData));
-            
-            const customerConfig = {
-                method: 'post',
-                url: customerUrl,
-                headers: {
-                    'Authorization': `Bearer ${customerToken}`,
-                    'Content-Type': 'application/json'
-                },
-                data: guestCustomerData,
-                timeout: 15000
-            };
-            
-            try {
-                const customerResponse = await axios(customerConfig);
-                console.log(`Guest customer created successfully:`, JSON.stringify(customerResponse.data));
-                
-                // Use the newly created customer ID
-                if (customerResponse.data && customerResponse.data.Result && customerResponse.data.Result.CustomerID) {
-                    orderData.CustomerID = parseInt(customerResponse.data.Result.CustomerID, 10);
-                    console.log(`Using new guest CustomerID: ${orderData.CustomerID}`);
-                } else {
-                    // Default to CustomerID 1 if we couldn't create a new customer
-                    orderData.CustomerID = 1;
-                    console.log(`Using default CustomerID: ${orderData.CustomerID}`);
-                }
-            } catch (customerError) {
-                console.error("Error creating guest customer:", customerError.response ?
-                    JSON.stringify(customerError.response.data) : customerError.message);
-                // Default to CustomerID 1 if we couldn't create a new customer
-                orderData.CustomerID = 1;
-                console.log(`Using default CustomerID: ${orderData.CustomerID}`);
-            }
-        }
-        
-        // Log the data we're sending to Caspio
-        console.log(`Sending to Caspio:`, JSON.stringify(orderData));
-        
-        console.log(`Creating new order for customer: ${orderData.CustomerID}`);
-        const resource = '/tables/Orders/records';
-        
-        // Get token for the request
-        const token = await getCaspioAccessToken();
-        const url = `${caspioApiBaseUrl}${resource}`;
-        
-        // Prepare the request
-        const config = {
-            method: 'post',
-            url: url,
-            headers: {
-                'Authorization': `Bearer ${token}`,
-                'Content-Type': 'application/json'
-            },
-            data: orderData,
-            timeout: 15000
-        };
-        
-        // Make the request directly using axios
-        const response = await axios(config);
-        
-        console.log(`Order created successfully: ${response.status}`);
-        res.status(201).json({
-            message: 'Order created successfully',
-            order: response.data
-        });
-    } catch (error) {
-        console.error("Error creating order:", error.response ? JSON.stringify(error.response.data) : error.message);
-        res.status(500).json({ error: 'Failed to create order.' });
-    }
-});
-
-// Update an order by ID
-app.put('/api/orders/:id', express.json(), async (req, res) => {
-    const { id } = req.params;
-    if (!id) {
-        return res.status(400).json({ error: 'Missing required parameter: id' });
-    }
-    
-    try {
-        console.log(`Updating order with ID: ${id}`);
-        const resource = `/tables/Orders/records?q.where=PK_ID=${id}`;
-        
-        // Log the request for debugging
-        console.log(`Updating order with data:`, JSON.stringify(req.body));
-        
-        // Create a minimal object with only writable fields
-        // Based on our testing, we need to limit the fields to avoid "AlterReadOnlyData" errors
-        const orderData = {};
-        
-        // Only include specific fields that are known to be writable
-        // Exclude fields that might be read-only in Caspio
-        if (req.body.OrderStatus !== undefined) orderData.OrderStatus = req.body.OrderStatus;
-        if (req.body.ImprintType !== undefined) orderData.ImprintType = req.body.ImprintType;
-        if (req.body.PaymentStatus !== undefined) orderData.PaymentStatus = req.body.PaymentStatus;
-        if (req.body.ShippingMethod !== undefined) orderData.ShippingMethod = req.body.ShippingMethod;
-        if (req.body.TrackingNumber !== undefined) orderData.TrackingNumber = req.body.TrackingNumber;
-        if (req.body.EstimatedDelivery !== undefined) orderData.EstimatedDelivery = req.body.EstimatedDelivery;
-        if (req.body.Notes !== undefined) orderData.Notes = req.body.Notes;
-        if (req.body.InternalNotes !== undefined) orderData.InternalNotes = req.body.InternalNotes;
-        
-        // Log the data we're sending to Caspio
-        console.log(`Sending to Caspio:`, JSON.stringify(orderData));
-        
-        // Get token for the request
-        const token = await getCaspioAccessToken();
-        const url = `${caspioApiBaseUrl}${resource}`;
-        
-        // Prepare the request
-        const config = {
-            method: 'put',
-            url: url,
-            headers: {
-                'Authorization': `Bearer ${token}`,
-                'Content-Type': 'application/json'
-            },
-            data: orderData,
-            timeout: 15000
-        };
-        
-        // Make the request directly using axios
-        const response = await axios(config);
-        
-        console.log(`Order updated successfully: ${response.status}`);
-        res.json({
-            message: 'Order updated successfully',
-            order: response.data
-        });
-    } catch (error) {
-        console.error("Error updating order:", error.response ? JSON.stringify(error.response.data) : error.message);
-        res.status(500).json({ error: 'Failed to update order.' });
-    }
-});
-
-// Delete an order by ID
-app.delete('/api/orders/:id', async (req, res) => {
-    const { id } = req.params;
-    if (!id) {
-        return res.status(400).json({ error: 'Missing required parameter: id' });
-    }
-    
-    try {
-        console.log(`Deleting order with ID: ${id}`);
-        const resource = `/tables/Orders/records?q.where=PK_ID=${id}`;
-        
-        // Get token for the request
-        const token = await getCaspioAccessToken();
-        const url = `${caspioApiBaseUrl}${resource}`;
-        
-        // Prepare the request
-        const config = {
-            method: 'delete',
-            url: url,
-            headers: {
-                'Authorization': `Bearer ${token}`
-            },
-            timeout: 15000
-        };
-        
-        // Make the request directly using axios
-        const response = await axios(config);
-        
-        console.log(`Order deleted successfully: ${response.status}`);
-        res.json({
-            message: 'Order deleted successfully',
-            recordsAffected: response.data.RecordsAffected
-        });
-    } catch (error) {
-        console.error("Error deleting order:", error.response ? JSON.stringify(error.response.data) : error.message);
-        res.status(500).json({ error: 'Failed to delete order.' });
-    }
-});
-
-// --- ENHANCED Endpoint: Cart Integration JavaScript ---
-// Example: /api/cart-integration.js
-app.get('/api/cart-integration.js', (req, res) => {
-    console.log("Serving cart integration JavaScript");
-    
-    // Set the content type to JavaScript
-    res.setHeader('Content-Type', 'application/javascript');
-    // Add cache control headers to prevent caching issues
-    res.setHeader('Cache-Control', 'no-cache, no-store, must-revalidate');
-    res.setHeader('Pragma', 'no-cache');
-    res.setHeader('Expires', '0');
-    
-    // Use fs to read the file
-    const fs = require('fs');
-    const path = require('path');
-    
-    const filePath = path.join(__dirname, 'cart-integration.js');
-    console.log(`Reading file from: ${filePath}`);
-    
-    try {
-        // Read the file synchronously for simplicity
-        const data = fs.readFileSync(filePath, 'utf8');
-        console.log(`Successfully read ${data.length} characters from cart-integration.js`);
-        
-        // Filter out any non-JavaScript content at the beginning of the file
-        // Look for the first valid JavaScript line (comment or function declaration)
-        let cleanedData = data;
-        
-        // Check if the file contains explanatory text at the beginning
-        if (data.includes('The user is offering to manually create the file')) {
-            console.log('Detected explanatory text at the beginning of the file, cleaning it up...');
-            
-            // Find the start of the actual JavaScript code
-            // Look for common JavaScript patterns like comments or function declarations
-            const jsStartPatterns = [
-                '// Cart integration',
-                'function init',
-                '/*',
-                'const ',
-                'let ',
-                'var '
-            ];
-            
-            let startIndex = -1;
-            for (const pattern of jsStartPatterns) {
-                const index = data.indexOf(pattern);
-                if (index !== -1 && (startIndex === -1 || index < startIndex)) {
-                    startIndex = index;
-                }
-            }
-            
-            if (startIndex !== -1) {
-                cleanedData = data.substring(startIndex);
-                console.log(`Removed ${startIndex} characters of non-JavaScript content from the beginning of the file`);
-            } else {
-                console.warn('Could not find the start of JavaScript code, serving the file as-is');
-            }
-        }
-        
-        // Send the cleaned file content
-        res.send(cleanedData);
-        console.log("Successfully sent cart integration JavaScript");
-    } catch (err) {
-        console.error(`Error reading cart-integration.js: ${err.message}`);
-        res.status(500).send('// Error loading cart integration script');
-    }
-});
-
-// Also serve the cart integration script at the root path for easier access
-app.get('/cart-integration.js', (req, res) => {
-    console.log("Redirecting to /api/cart-integration.js");
-    res.redirect('/api/cart-integration.js');
-});
-
-// --- NEW Endpoint: Process Checkout ---
-// Example: POST /api/process-checkout
-app.post('/api/process-checkout', express.json(), async (req, res) => {
-    try {
-        // Extract sessionId and customerId from request body
-        // Also check for CustomerInfo object for backward compatibility
-        const { sessionId, customerId, CustomerInfo } = req.body;
-        
-        // Get the customer ID from either customerId or CustomerInfo.CustomerID
-        const effectiveCustomerId = customerId || (CustomerInfo && CustomerInfo.CustomerID);
-        
-        // Validate required fields
-        if (!sessionId || !effectiveCustomerId) {
-            return res.status(400).json({
-                error: 'Missing required fields: sessionId and customerId (or CustomerInfo.CustomerID) are required'
-            });
-        }
-        
-        console.log(`Processing checkout for session: ${sessionId}, customer: ${effectiveCustomerId}`);
-        
-        // Get cart items for the session
-        const cartItemsResource = '/tables/Cart_Items/records';
-        const cartItemsParams = {
-            'q.where': `SessionID='${sessionId}'`,
-            'q.select': '*',
-            'q.limit': 1000
-        };
-        
-        const cartItems = await fetchAllCaspioPages(cartItemsResource, cartItemsParams);
-        
-        if (!cartItems || cartItems.length === 0) {
-            return res.status(400).json({ error: 'No items in cart' });
-        }
-        
-        console.log(`Found ${cartItems.length} items in cart for session: ${sessionId}`);
-        
-        // Generate a unique order ID
-        const orderId = 'ORD-' + Math.random().toString(36).substring(2, 10).toUpperCase();
-        
-        // Create an order record without updating cart items
-        // This avoids the 500 Internal Server Error when updating cart items
-        try {
-            // Create order with minimal data
-            const orderResource = '/tables/Orders/records';
-            const orderData = {
-                CustomerID: effectiveCustomerId,
-                OrderID: orderId,
-                SessionID: sessionId,
-                OrderStatus: 'New',
-                OrderDate: new Date().toISOString()
-            };
-            
-            console.log(`Creating order with ID: ${orderId}`);
-            
-            // Get token for the request
-            const token = await getCaspioAccessToken();
-            const url = `${caspioApiBaseUrl}${orderResource}`;
-            
-            // Prepare the request
-            const config = {
-                method: 'post',
-                url: url,
-                headers: {
-                    'Authorization': `Bearer ${token}`,
-                    'Content-Type': 'application/json'
-                },
-                data: orderData,
-                timeout: 15000
-            };
-            
-            // Make the request directly using axios
-            const response = await axios(config);
-            
-            console.log(`Order created successfully: ${response.status}`);
-            
-            // Return success response with order ID
-            return res.status(201).json({
-                success: true,
-                message: 'Checkout processed successfully',
-                orderId: orderId,
-                orderData: response.data
-            });
-        } catch (error) {
-            console.error("Error creating order:", error.response ? JSON.stringify(error.response.data) : error.message);
-            
-            // Return error response with fallback
-            return res.status(500).json({
-                success: false,
-                error: 'Failed to create order',
-                fallback: true,
-                orderId: orderId
-            });
-        }
-    } catch (error) {
-        console.error("Error processing checkout:", error.message);
-        res.status(500).json({ error: 'Failed to process checkout.' });
-    }
-});
-
-// --- NEW Endpoint: PricingMatrix CRUD Operations ---
-// GET: /api/pricing-matrix - Get all pricing matrix records or filter by query parameters
-// GET: /api/pricing-matrix/lookup - Lookup a pricing matrix ID based on style, color, and embellishment type
-// GET: /api/pricing-matrix/:id - Get a specific pricing matrix record by ID
-// POST: /api/pricing-matrix - Create a new pricing matrix record
-// PUT: /api/pricing-matrix/:id - Update a pricing matrix record by ID
-// DELETE: /api/pricing-matrix/:id - Delete a pricing matrix record by ID
-
-app.get('/api/pricing-matrix', async (req, res) => {
-    try {
-        console.log("Fetching pricing matrix information");
-        const resource = '/tables/PricingMatrix/records';
-        
-        // Build query parameters based on request query
-        const params = {};
-        
-        // Add any filter parameters from the request
-        if (Object.keys(req.query).length > 0) {
-            const whereConditions = [];
-            
-            // Handle common filter fields
-            if (req.query.pricingMatrixID) {
-                whereConditions.push(`PricingMatrixID=${req.query.pricingMatrixID}`);
-            }
-            if (req.query.sessionID) {
-                whereConditions.push(`SessionID='${req.query.sessionID}'`);
-            }
-            if (req.query.styleNumber) {
-                whereConditions.push(`StyleNumber='${req.query.styleNumber}'`);
-            }
-            if (req.query.color) {
-                whereConditions.push(`Color='${req.query.color}'`);
-            }
-            if (req.query.embellishmentType) {
-                whereConditions.push(`EmbellishmentType='${req.query.embellishmentType}'`);
-            }
-            
-            // Add the WHERE clause if we have conditions
-            if (whereConditions.length > 0) {
-                params['q.where'] = whereConditions.join(' AND ');
-            }
-        }
-        
-        // Set ordering and limit
-        params['q.orderby'] = 'PricingMatrixID DESC'; // Most recent records first
-        params['q.limit'] = 1000;
-        
-        // Use fetchAllCaspioPages to handle pagination
-        const result = await fetchAllCaspioPages(resource, params);
-        console.log(`Found ${result.length} pricing matrix records`);
-        
-        res.json(result);
-    } catch (error) {
-        console.error("Error fetching pricing matrix information:", error.message);
-        res.status(500).json({ error: 'Failed to fetch pricing matrix information.' });
-    }
-});
-
-// --- NEW Endpoint: Lookup Pricing Matrix ID ---
-// Example: /api/pricing-matrix/lookup?styleNumber=PC61&color=RED&embellishmentType=DTG&sessionID=direct-test-1745497242701
-app.get('/api/pricing-matrix/lookup', async (req, res) => {
-    const { styleNumber, color, embellishmentType, sessionID } = req.query;
-
-    // Validate required parameters
-    if (!styleNumber || !color || !embellishmentType) {
-        return res.status(400).json({ error: 'Missing required query parameters (styleNumber, color, embellishmentType)' });
-    }
-
-    try {
-        console.log(`Looking up PricingMatrixID for Style: ${styleNumber}, Color: ${color}, Type: ${embellishmentType}, Session: ${sessionID || 'N/A'}`);
-        const resource = '/tables/PricingMatrix/records';
-
-        // Build the where clause
-        const whereConditions = [
-            `StyleNumber='${styleNumber}'`,
-            `Color='${color}'`,
-            `EmbellishmentType='${embellishmentType}'`
-        ];
-        if (sessionID) {
-            whereConditions.push(`SessionID='${sessionID}'`);
-        }
-
-        const params = {
-            'q.where': whereConditions.join(' AND '),
-            'q.select': 'PricingMatrixID', // Select only the ID field
-            'q.orderby': 'CaptureDate DESC', // Get the most recent one
-            'q.limit': 1 // We only need the first match
-        };
-
-        // Use fetchAllCaspioPages (even though limit is 1, it's the standard way)
-        const result = await fetchAllCaspioPages(resource, params);
-
-        if (!result || result.length === 0) {
-            console.log(`Pricing matrix not found for criteria: ${JSON.stringify(req.query)}`);
-            return res.status(404).json({ error: 'Pricing matrix not found for the given criteria' });
-        }
-
-        // Extract the ID from the first result
-        const pricingMatrixId = result[0].PricingMatrixID;
-        console.log(`Found PricingMatrixID: ${pricingMatrixId}`);
-
-        res.json({ pricingMatrixId: pricingMatrixId });
-
-    } catch (error) {
-        console.error("Error during pricing matrix lookup:", error.message);
-        // Check if it's a Caspio API error
-        if (error.message.includes('Caspio')) {
-             res.status(500).json({ error: `Caspio API error during lookup: ${error.message}` });
-        } else {
-             res.status(500).json({ error: 'Internal server error during lookup' });
-        }
-    }
-});
-
-// Get a specific pricing matrix record by ID
-app.get('/api/pricing-matrix/:id', async (req, res) => {
-    const { id } = req.params;
-    if (!id) {
-        return res.status(400).json({ error: 'Missing required parameter: id' });
-    }
-    
-    try {
-        console.log(`Fetching pricing matrix with ID: ${id}`);
-        const resource = '/tables/PricingMatrix/records';
-        const params = {
-            'q.where': `PricingMatrixID=${id}`,
-            'q.limit': 1
-        };
-        
-        // Use fetchAllCaspioPages to handle pagination
-        const result = await fetchAllCaspioPages(resource, params);
-        
-        if (!result || result.length === 0) {
-            return res.status(404).json({ error: `Pricing matrix with ID ${id} not found` });
-        }
-        
-        res.json(result[0]);
-    } catch (error) {
-        console.error(`Error fetching pricing matrix with ID ${id}:`, error.message);
-        res.status(500).json({ error: 'Failed to fetch pricing matrix information.' });
-    }
-});
-// Create a new pricing matrix record
-app.post('/api/pricing-matrix', express.json(), async (req, res) => {
-    try {
-        // Validate required fields
-        const requiredFields = ['SessionID', 'StyleNumber', 'Color', 'EmbellishmentType'];
-        for (const field of requiredFields) {
-            if (!req.body[field]) {
-                return res.status(400).json({ error: `Missing required field: ${field}` });
-            }
-        }
-        
-        // Create a new object with only the allowed fields
-        // Exclude auto-generated fields like PK_ID and PricingMatrixID
-        const pricingMatrixData = {
-            SessionID: req.body.SessionID,
-            StyleNumber: req.body.StyleNumber,
-            Color: req.body.Color,
-            EmbellishmentType: req.body.EmbellishmentType,
-            CaptureDate: req.body.CaptureDate || new Date().toISOString(),
-            TierStructure: req.body.TierStructure || null,
-            SizeGroups: req.body.SizeGroups || null,
-            PriceMatrix: req.body.PriceMatrix || null
-        };
-        
-        console.log(`Creating new pricing matrix for style: ${pricingMatrixData.StyleNumber}, color: ${pricingMatrixData.Color}`);
-        const resource = '/tables/PricingMatrix/records';
-        
-        // Get token for the request
-        const token = await getCaspioAccessToken();
-        const url = `${caspioApiBaseUrl}${resource}`;
-        
-        // Prepare the request
-        const config = {
-            method: 'post',
-            url: url,
-            headers: {
-                'Authorization': `Bearer ${token}`,
-                'Content-Type': 'application/json'
-            },
-            data: pricingMatrixData,
-            timeout: 15000
-        };
-        
-        // Make the request directly using axios
-        const response = await axios(config);
-        
-        console.log(`Pricing matrix created successfully: ${response.status}`);
-        res.status(201).json({
-            message: 'Pricing matrix created successfully',
-            pricingMatrix: response.data
-        });
-    } catch (error) {
-        console.error("Error creating pricing matrix:", error.response ? JSON.stringify(error.response.data) : error.message);
-        res.status(500).json({ error: 'Failed to create pricing matrix.' });
-    }
-});
-
-// Update a pricing matrix record by ID
-app.put('/api/pricing-matrix/:id', express.json(), async (req, res) => {
-    const { id } = req.params;
-    if (!id) {
-        return res.status(400).json({ error: 'Missing required parameter: id' });
-    }
-    
-    try {
-        console.log(`Updating pricing matrix with ID: ${id}`);
-        const resource = `/tables/PricingMatrix/records?q.where=PricingMatrixID=${id}`;
-        
-        // Create a new object with only the allowed fields
-        // Exclude auto-generated fields like PK_ID and PricingMatrixID
-        const pricingMatrixData = {};
-        
-        // Only include fields that are provided in the request body
-        if (req.body.SessionID !== undefined) pricingMatrixData.SessionID = req.body.SessionID;
-        if (req.body.StyleNumber !== undefined) pricingMatrixData.StyleNumber = req.body.StyleNumber;
-        if (req.body.Color !== undefined) pricingMatrixData.Color = req.body.Color;
-        if (req.body.EmbellishmentType !== undefined) pricingMatrixData.EmbellishmentType = req.body.EmbellishmentType;
-        if (req.body.CaptureDate !== undefined) pricingMatrixData.CaptureDate = req.body.CaptureDate;
-        if (req.body.TierStructure !== undefined) pricingMatrixData.TierStructure = req.body.TierStructure;
-        if (req.body.SizeGroups !== undefined) pricingMatrixData.SizeGroups = req.body.SizeGroups;
-        if (req.body.PriceMatrix !== undefined) pricingMatrixData.PriceMatrix = req.body.PriceMatrix;
-        
-        // Get token for the request
-        const token = await getCaspioAccessToken();
-        const url = `${caspioApiBaseUrl}${resource}`;
-        
-        // Prepare the request
-        const config = {
-            method: 'put',
-            url: url,
-            headers: {
-                'Authorization': `Bearer ${token}`,
-                'Content-Type': 'application/json'
-            },
-            data: pricingMatrixData,
-            timeout: 15000
-        };
-        
-        // Make the request directly using axios
-        const response = await axios(config);
-        
-        console.log(`Pricing matrix updated successfully: ${response.status}`);
-        res.json({
-            message: 'Pricing matrix updated successfully',
-            pricingMatrix: response.data
-        });
-    } catch (error) {
-        console.error("Error updating pricing matrix:", error.response ? JSON.stringify(error.response.data) : error.message);
-        res.status(500).json({ error: 'Failed to update pricing matrix.' });
-    }
-});
-
-// Delete a pricing matrix record by ID
-app.delete('/api/pricing-matrix/:id', async (req, res) => {
-    const { id } = req.params;
-    if (!id) {
-        return res.status(400).json({ error: 'Missing required parameter: id' });
-    }
-    
-    try {
-        console.log(`Deleting pricing matrix with ID: ${id}`);
-        const resource = `/tables/PricingMatrix/records?q.where=PricingMatrixID=${id}`;
-        
-        // Get token for the request
-        const token = await getCaspioAccessToken();
-        const url = `${caspioApiBaseUrl}${resource}`;
-        
-        // Prepare the request
-        const config = {
-            method: 'delete',
-            url: url,
-            headers: {
-                'Authorization': `Bearer ${token}`
-            },
-            timeout: 15000
-        };
-        
-        // Make the request directly using axios
-        const response = await axios(config);
-        
-        console.log(`Pricing matrix deleted successfully: ${response.status}`);
-        res.json({
-            message: 'Pricing matrix deleted successfully',
-            recordsAffected: response.data.RecordsAffected
-        });
-    } catch (error) {
-        console.error("Error deleting pricing matrix:", error.response ? JSON.stringify(error.response.data) : error.message);
-        res.status(500).json({ error: 'Failed to delete pricing matrix.' });
-    }
-});
-
-// --- UPDATED Endpoint: Product Colors (Refactored to use Live Caspio Data) ---
-// Example: /api/product-colors?styleNumber=PC61
-app.get('/api/product-colors', async (req, res) => {
-    const { styleNumber } = req.query;
-
-    if (!styleNumber) {
-        return res.status(400).json({ error: 'Missing required query parameter: styleNumber' });
-    }
-
-    try {
-        // Add debug logging
-        console.log(`DEBUG: Processing request for product colors with styleNumber: ${styleNumber}`);
-        
-        // First, try to get product info from Sanmar_Bulk table
-        const resourcePath = '/tables/Sanmar_Bulk_251816_Feb2024/records';
-        
-        // Use an EXACT match for the style number to avoid fetching related styles (e.g., LPC61 when PC61 is requested)
-        const params = {
-            'q.where': `STYLE='${styleNumber.trim()}'`, // Use exact match
-            'q.select': 'STYLE, PRODUCT_TITLE, PRODUCT_DESCRIPTION, COLOR_NAME, CATALOG_COLOR, COLOR_SQUARE_IMAGE, FRONT_MODEL, FRONT_FLAT_IMAGE, FRONT_MODEL_IMAGE_URL, BACK_MODEL_IMAGE, SIDE_MODEL, BACK_FLAT_IMAGE, THREE_Q_MODEL',
-            'q.limit': 1000 // fetchAllCaspioPages handles pagination, this is per-page limit
-        };
-
-        console.log(`DEBUG: Query params for Caspio: ${JSON.stringify(params)}`);
-        console.log(`Fetching product colors for styleNumber: ${styleNumber} from Caspio.`);
-        
-        const records = await fetchAllCaspioPages(resourcePath, params);
-        console.log(`DEBUG: Received ${records ? records.length : 0} records from Caspio for exact style match.`);
-        
-        // If no records found for the exact style, return empty result
-        if (!records || records.length === 0) {
-            console.log(`No product color data found for exact styleNumber: ${styleNumber}`);
-            return res.json({
-                productTitle: `Product ${styleNumber}`,
-                PRODUCT_DESCRIPTION: "Sample product description.",
-                colors: []
-            });
-        }
-        
-        // Process the records (which are now guaranteed to be for the correct style)
-        return processProductColorRecords(records, styleNumber, res);
-    } catch (error) {
-        console.error(`Error fetching product colors for styleNumber ${styleNumber}:`, error.response ? JSON.stringify(error.response.data) : error.message);
-        res.status(500).json({ error: `Failed to fetch product colors. ${error.message}` });
-    }
-});
-
-// Helper function to process product color records
-function processProductColorRecords(records, styleNumber, res) {
-    if (!records || records.length === 0) {
-        console.log(`No product color data found for styleNumber: ${styleNumber}`);
-        return res.json({
-            productTitle: `Product ${styleNumber}`,
-            PRODUCT_DESCRIPTION: "Sample product description.",
-            colors: []
-        });
-    }
-
-    // Debug: Log the first record to see its structure
-    console.log(`DEBUG: First record structure: ${JSON.stringify(records[0])}`);
-    
-    const productTitle = records[0]?.PRODUCT_TITLE || `Product ${styleNumber}`;
-    const productDescription = records[0]?.PRODUCT_DESCRIPTION || "Sample product description.";
-    const colorsMap = new Map();
-
-    for (const record of records) {
-        // Skip records without color information
-        if (!record.COLOR_NAME && !record.CATALOG_COLOR) {
-            console.log(`DEBUG: Skipping record without color information: ${JSON.stringify(record)}`);
-            continue;
-        }
-        
-        const colorName = record.COLOR_NAME || record.CATALOG_COLOR || '';
-        
-        // Skip if we've already processed this color
-        if (colorName && !colorsMap.has(colorName)) {
-            // Get the color square image (required)
-            const colorSquareImage = record.COLOR_SQUARE_IMAGE || '';
-            
-            // Get the main image URL following the priority order:
-            // 1. FRONT_MODEL_IMAGE_URL (preferred)
-            // 2. MAIN_IMAGE_URL (fallback)
-            // 3. FRONT_MODEL (fallback)
-            // 4. FRONT_FLAT_IMAGE (fallback)
-            const mainImageUrl = record.FRONT_MODEL_IMAGE_URL || record.MAIN_IMAGE_URL || record.FRONT_MODEL || record.FRONT_FLAT_IMAGE || '';
-            
-            // Create the color object with all required fields
-            const colorObject = {
-                COLOR_NAME: colorName,
-                CATALOG_COLOR: record.CATALOG_COLOR || colorName,
-                COLOR_SQUARE_IMAGE: colorSquareImage,
-                MAIN_IMAGE_URL: mainImageUrl,
-                FRONT_MODEL_IMAGE_URL: record.FRONT_MODEL_IMAGE_URL || '',
-                BACK_MODEL: record.BACK_MODEL_IMAGE || '',
-                SIDE_MODEL: record.SIDE_MODEL || '',
-                FRONT_FLAT: record.FRONT_FLAT_IMAGE || '',
-                BACK_FLAT: record.BACK_FLAT_IMAGE || '',
-                THREE_Q_MODEL: record.THREE_Q_MODEL || ''
-            };
-            
-            colorsMap.set(colorName, colorObject);
-            
-            console.log(`DEBUG: Added color: ${colorName} with image: ${colorSquareImage.substring(0, 30)}...`);
-        }
-    }
-
-    const colorsArray = Array.from(colorsMap.values());
-    
-    // Sort colors alphabetically by COLOR_NAME for consistent output
-    colorsArray.sort((a, b) => {
-        if (a.COLOR_NAME && b.COLOR_NAME) {
-            return a.COLOR_NAME.localeCompare(b.COLOR_NAME);
-        }
-        return 0;
-    });
-
-    console.log(`Returning ${colorsArray.length} unique colors for styleNumber: ${styleNumber}`);
-    
-    return res.json({
-        productTitle: productTitle,
-        PRODUCT_DESCRIPTION: productDescription,
-        colors: colorsArray
-    });
-}
-
-// --- Error Handling Middleware (Basic) ---
-// Catches errors from endpoint handlers
-app.use((err, req, res, next) => {
-    console.error("Unhandled Error:", err.stack || err);
-    res.status(500).json({ error: 'An unexpected internal server error occurred.' });
-});
-// --- Start the Server ---
-app.listen(PORT, () => {
-    console.log(`Caspio Proxy Server listening on port ${PORT}`);
-    console.log(`Using Caspio Domain: ${caspioDomain}`);
-    // Optional: Try to get a token on startup to verify credentials early
-    // getCaspioAccessToken().catch(err => console.error("Initial token fetch failed. Check credentials."));
->>>>>>> 7b5d84f8
+// server.js - Caspio API Proxy Server (Refactored)
+
+const express = require('express');
+const config = require('./src/config');
+const { applyMiddleware, errorHandler } = require('./src/middleware');
+const {
+  pricingRoutes,
+  productsRoutes,
+  cartRoutes,
+  ordersRoutes,
+  inventoryRoutes,
+  pricingMatrixRoutes,
+  quotesRoutes,
+  miscRoutes,
+  transfersRoutes
+} = require('./src/routes');
+
+const app = express();
+
+// Apply middleware
+applyMiddleware(app);
+
+// Mount routes
+app.use('/api', pricingRoutes);
+app.use('/api', productsRoutes);
+app.use('/api', cartRoutes);
+app.use('/api', ordersRoutes);
+app.use('/api', inventoryRoutes);
+app.use('/api', pricingMatrixRoutes);
+app.use('/api', quotesRoutes);
+app.use('/api', miscRoutes);
+app.use('/api', transfersRoutes);
+
+// Mount misc routes directly on root for status and test endpoints
+app.use('/', miscRoutes);
+
+// Error handling middleware (should be last)
+app.use(errorHandler);
+
+// Start the server
+app.listen(config.port, () => {
+  console.log(`Server listening on port ${config.port}`);
+  console.log(`Caspio domain: ${config.caspio.domain}`);
+  console.log(`Environment: ${process.env.NODE_ENV || 'development'}`);
 });