// Caspio API utilities

const axios = require('axios');
const config = require('../config');

// Token cache
let caspioAccessToken = null;
let tokenExpiryTime = 0;

/**
 * Gets a valid Caspio Access Token, requesting a new one if needed.
 * Uses simple in-memory cache.
 */
async function getCaspioAccessToken() {
  const now = Math.floor(Date.now() / 1000); // Time in seconds
  const bufferSeconds = 60; // Refresh token if it expires within 60 seconds

  if (caspioAccessToken && now < (tokenExpiryTime - bufferSeconds)) {
    return caspioAccessToken;
  }

  console.log("Requesting new Caspio access token...");
  try {
    const response = await axios.post(config.caspio.tokenUrl, new URLSearchParams({
      'grant_type': 'client_credentials',
      'client_id': config.caspio.clientId,
      'client_secret': config.caspio.clientSecret
    }), {
      headers: { 'Content-Type': 'application/x-www-form-urlencoded' },
      timeout: config.timeouts.perRequest
    });

    if (response.data && response.data.access_token) {
      caspioAccessToken = response.data.access_token;
      tokenExpiryTime = now + response.data.expires_in;
      console.log("New Caspio token obtained. Expires around:", new Date(tokenExpiryTime * 1000).toLocaleTimeString());
      return caspioAccessToken;
    } else {
      throw new Error("Invalid response structure from token endpoint.");
    }
  } catch (error) {
    console.error("Error getting Caspio access token:", error.response ? JSON.stringify(error.response.data) : error.message);
    caspioAccessToken = null;
    tokenExpiryTime = 0;
    throw new Error("Could not obtain Caspio access token.");
  }
}

/**
 * Makes an authenticated request to the Caspio API.
 * @deprecated Use fetchAllCaspioPages instead to handle Caspio pagination properly
 */
async function makeCaspioRequest(method, resourcePath, params = {}, data = null) {
  try {
    const token = await getCaspioAccessToken();
    const url = `${config.caspio.apiBaseUrl}${resourcePath}`;
    console.log(`Making Caspio Request: ${method.toUpperCase()} ${url} PARAMS: ${JSON.stringify(params)}`);

    const requestConfig = {
      method: method,
      url: url,
      headers: {
        'Authorization': `Bearer ${token}`,
        'Content-Type': 'application/json'
      },
      params: params,
      data: data,
      timeout: config.timeouts.perRequest
    };

    console.log(`Request config: ${JSON.stringify(requestConfig, (key, value) =>
      key === 'Authorization' ? '***REDACTED***' : value)}`);

    const response = await axios(requestConfig);
    console.log(`Response status: ${response.status}`);
    console.log(`Response data: ${JSON.stringify(response.data)}`);

    // Handle different response types based on HTTP method and status
    if (method.toLowerCase() === 'post' && response.status === 201) {
      // POST operations return 201 with empty body or location header
      return { 
        success: true, 
        status: response.status,
        location: response.headers.location,
        PK_ID: response.headers.location ? response.headers.location.split('/').pop() : null
      };
    } else if (method.toLowerCase() === 'delete' && (response.status === 200 || response.status === 204)) {
      // DELETE operations 
      return { success: true, status: response.status };
    } else if (response.data) {
      // GET and PUT operations with data
      return response.data.Result || response.data;
    } else {
      // Empty response but successful status
      console.log("Caspio API response was empty but successful");
      return { success: true, status: response.status };
    }
  } catch (error) {
    console.error(`Error making Caspio request to ${resourcePath}:`, error.response ? JSON.stringify(error.response.data) : error.message);
    throw new Error(`Failed to make request to Caspio resource: ${resourcePath}. Status: ${error.response?.status}. Details: ${error.response?.data ? JSON.stringify(error.response.data) : error.message}`);
  }
}

/**
 * IMPORTANT: Caspio API uses pagination. This function fetches ALL records
 * from a Caspio resource, handling pagination.
 */
async function fetchAllCaspioPages(resourcePath, initialParams = {}, options = {}) {
  let allResults = [];
  let params = { ...initialParams };
  params['q.limit'] = params['q.limit'] || config.pagination.defaultLimit;
  let nextPageUrl = `${config.caspio.apiBaseUrl}${resourcePath}`;

  const defaultOptions = {
    maxPages: config.pagination.maxPages,
    earlyExitCondition: null,
    pageCallback: null,
    totalTimeout: config.timeouts.totalPagination
  };
  const mergedOptions = { ...defaultOptions, ...options };

  const startTime = Date.now();
  const checkTotalTimeout = () => {
    if (Date.now() - startTime > mergedOptions.totalTimeout) {
      console.log(`Total timeout reached for ${resourcePath} after ${Date.now() - startTime}ms`);
      return true;
    }
    return false;
  };

  try {
    const token = await getCaspioAccessToken();
    let pageCount = 0;
    let morePages = true;
    let currentRequestParams = { ...params };

    while (morePages && pageCount < mergedOptions.maxPages && !checkTotalTimeout()) {
      pageCount++;
      let currentUrl = nextPageUrl;

      if (pageCount === 1 || !nextPageUrl || !nextPageUrl.includes('@nextpage')) {
        // For v3 API, use q.pageNumber and q.pageSize for pagination
        if (pageCount > 1) {
          currentRequestParams['q.pageNumber'] = pageCount;
          currentRequestParams['q.pageSize'] = params['q.limit'];
        }
        currentUrl = `${config.caspio.apiBaseUrl}${resourcePath}`;
      } else {
        currentRequestParams = undefined;
      }

      const requestConfig = {
        method: 'get',
        url: currentUrl,
        headers: { 
          'Authorization': `Bearer ${token}`,
          'Content-Type': 'application/json'
        },
        params: currentRequestParams,
        timeout: config.timeouts.perRequest
      };

      // Debug logging
      console.log(`Caspio Request URL: ${currentUrl}`);
      console.log(`Caspio Request Params:`, JSON.stringify(currentRequestParams));

      try {
        const response = await axios(requestConfig);

        if (response.data && response.data.Result) {
          const resultsThisPage = response.data.Result.length;
          allResults = allResults.concat(response.data.Result);

          // Enhanced pagination logging
          console.log(`[Pagination] Page ${pageCount}: Fetched ${resultsThisPage} records`);
          console.log(`[Pagination] Total collected so far: ${allResults.length}`);
          console.log(`[Pagination] Has NextPageUrl: ${!!response.data.NextPageUrl}`);
          console.log(`[Pagination] TotalRecords: ${response.data.TotalRecords || 'N/A'}`);

          if (mergedOptions.pageCallback) {
            mergedOptions.pageCallback(response.data.Result, pageCount);
          }

          if (mergedOptions.earlyExitCondition && mergedOptions.earlyExitCondition(response.data.Result, allResults)) {
            console.log(`Early exit condition met for ${resourcePath} at page ${pageCount}`);
            morePages = false;
            break;
          }
        }

        if (response.data && response.data.TotalRecords !== undefined) {
          const totalRecords = response.data.TotalRecords;
          const fetchedSoFar = allResults.length;
          console.log(`Page ${pageCount}: Fetched ${fetchedSoFar}/${totalRecords} records for ${resourcePath}`);
          if (fetchedSoFar >= totalRecords) {
            morePages = false;
          }
        }

        if (response.data && response.data.NextPageUrl) {
          nextPageUrl = response.data.NextPageUrl;
        } else {
<<<<<<< HEAD
          // Fallback pagination for Caspio v2 API
          const resultsThisPage = response.data.Result ? response.data.Result.length : 0;
          if (resultsThisPage >= params['q.limit']) {
            console.log(`[Pagination] No NextPageUrl, but got full page (${resultsThisPage} results). Trying manual pagination.`);
            // Continue to next page using q.skip
=======
          // Fallback pagination for Caspio v3 API
          const resultsThisPage = response.data.Result ? response.data.Result.length : 0;
          if (resultsThisPage >= params['q.limit']) {
            console.log(`[Pagination] No NextPageUrl, but got full page (${resultsThisPage} results). Continuing with pageNumber pagination.`);
            // Continue to next page - pageNumber will be set at top of next loop iteration
            nextPageUrl = `${config.caspio.apiBaseUrl}${resourcePath}`;
>>>>>>> 5a119275
            morePages = true;
          } else {
            console.log(`[Pagination] Got partial page (${resultsThisPage} < ${params['q.limit']}). This was the last page.`);
            morePages = false;
          }
        }

      } catch (pageError) {
        console.error('Axios error details:', {
          status: pageError.response?.status,
          statusText: pageError.response?.statusText,
          data: pageError.response?.data,
          url: currentUrl,
          params: currentRequestParams
        });
        if (pageError.code === 'ECONNABORTED' || pageError.message.includes('timeout')) {
          console.log(`Timeout on page ${pageCount} for ${resourcePath}, continuing with collected data`);
          morePages = false;
        } else {
          throw pageError;
        }
      }
    }

    if (checkTotalTimeout()) {
      console.log(`Returning ${allResults.length} results collected before timeout for ${resourcePath}`);
    }

    console.log(`Total records fetched: ${allResults.length} from ${pageCount} page(s) for ${resourcePath}`);
    return allResults;

  } catch (error) {
    console.error(`Error fetching all pages from ${resourcePath}:`, error.message);
    if (allResults.length > 0) {
      console.log(`Returning ${allResults.length} partial results collected before error`);
      return allResults;
    }
    throw error;
  }
}

module.exports = {
  getCaspioAccessToken,
  makeCaspioRequest,
  fetchAllCaspioPages
};
<|MERGE_RESOLUTION|>--- conflicted
+++ resolved
@@ -1,262 +1,254 @@
-// Caspio API utilities
-
-const axios = require('axios');
-const config = require('../config');
-
-// Token cache
-let caspioAccessToken = null;
-let tokenExpiryTime = 0;
-
-/**
- * Gets a valid Caspio Access Token, requesting a new one if needed.
- * Uses simple in-memory cache.
- */
-async function getCaspioAccessToken() {
-  const now = Math.floor(Date.now() / 1000); // Time in seconds
-  const bufferSeconds = 60; // Refresh token if it expires within 60 seconds
-
-  if (caspioAccessToken && now < (tokenExpiryTime - bufferSeconds)) {
-    return caspioAccessToken;
-  }
-
-  console.log("Requesting new Caspio access token...");
-  try {
-    const response = await axios.post(config.caspio.tokenUrl, new URLSearchParams({
-      'grant_type': 'client_credentials',
-      'client_id': config.caspio.clientId,
-      'client_secret': config.caspio.clientSecret
-    }), {
-      headers: { 'Content-Type': 'application/x-www-form-urlencoded' },
-      timeout: config.timeouts.perRequest
-    });
-
-    if (response.data && response.data.access_token) {
-      caspioAccessToken = response.data.access_token;
-      tokenExpiryTime = now + response.data.expires_in;
-      console.log("New Caspio token obtained. Expires around:", new Date(tokenExpiryTime * 1000).toLocaleTimeString());
-      return caspioAccessToken;
-    } else {
-      throw new Error("Invalid response structure from token endpoint.");
-    }
-  } catch (error) {
-    console.error("Error getting Caspio access token:", error.response ? JSON.stringify(error.response.data) : error.message);
-    caspioAccessToken = null;
-    tokenExpiryTime = 0;
-    throw new Error("Could not obtain Caspio access token.");
-  }
-}
-
-/**
- * Makes an authenticated request to the Caspio API.
- * @deprecated Use fetchAllCaspioPages instead to handle Caspio pagination properly
- */
-async function makeCaspioRequest(method, resourcePath, params = {}, data = null) {
-  try {
-    const token = await getCaspioAccessToken();
-    const url = `${config.caspio.apiBaseUrl}${resourcePath}`;
-    console.log(`Making Caspio Request: ${method.toUpperCase()} ${url} PARAMS: ${JSON.stringify(params)}`);
-
-    const requestConfig = {
-      method: method,
-      url: url,
-      headers: {
-        'Authorization': `Bearer ${token}`,
-        'Content-Type': 'application/json'
-      },
-      params: params,
-      data: data,
-      timeout: config.timeouts.perRequest
-    };
-
-    console.log(`Request config: ${JSON.stringify(requestConfig, (key, value) =>
-      key === 'Authorization' ? '***REDACTED***' : value)}`);
-
-    const response = await axios(requestConfig);
-    console.log(`Response status: ${response.status}`);
-    console.log(`Response data: ${JSON.stringify(response.data)}`);
-
-    // Handle different response types based on HTTP method and status
-    if (method.toLowerCase() === 'post' && response.status === 201) {
-      // POST operations return 201 with empty body or location header
-      return { 
-        success: true, 
-        status: response.status,
-        location: response.headers.location,
-        PK_ID: response.headers.location ? response.headers.location.split('/').pop() : null
-      };
-    } else if (method.toLowerCase() === 'delete' && (response.status === 200 || response.status === 204)) {
-      // DELETE operations 
-      return { success: true, status: response.status };
-    } else if (response.data) {
-      // GET and PUT operations with data
-      return response.data.Result || response.data;
-    } else {
-      // Empty response but successful status
-      console.log("Caspio API response was empty but successful");
-      return { success: true, status: response.status };
-    }
-  } catch (error) {
-    console.error(`Error making Caspio request to ${resourcePath}:`, error.response ? JSON.stringify(error.response.data) : error.message);
-    throw new Error(`Failed to make request to Caspio resource: ${resourcePath}. Status: ${error.response?.status}. Details: ${error.response?.data ? JSON.stringify(error.response.data) : error.message}`);
-  }
-}
-
-/**
- * IMPORTANT: Caspio API uses pagination. This function fetches ALL records
- * from a Caspio resource, handling pagination.
- */
-async function fetchAllCaspioPages(resourcePath, initialParams = {}, options = {}) {
-  let allResults = [];
-  let params = { ...initialParams };
-  params['q.limit'] = params['q.limit'] || config.pagination.defaultLimit;
-  let nextPageUrl = `${config.caspio.apiBaseUrl}${resourcePath}`;
-
-  const defaultOptions = {
-    maxPages: config.pagination.maxPages,
-    earlyExitCondition: null,
-    pageCallback: null,
-    totalTimeout: config.timeouts.totalPagination
-  };
-  const mergedOptions = { ...defaultOptions, ...options };
-
-  const startTime = Date.now();
-  const checkTotalTimeout = () => {
-    if (Date.now() - startTime > mergedOptions.totalTimeout) {
-      console.log(`Total timeout reached for ${resourcePath} after ${Date.now() - startTime}ms`);
-      return true;
-    }
-    return false;
-  };
-
-  try {
-    const token = await getCaspioAccessToken();
-    let pageCount = 0;
-    let morePages = true;
-    let currentRequestParams = { ...params };
-
-    while (morePages && pageCount < mergedOptions.maxPages && !checkTotalTimeout()) {
-      pageCount++;
-      let currentUrl = nextPageUrl;
-
-      if (pageCount === 1 || !nextPageUrl || !nextPageUrl.includes('@nextpage')) {
-        // For v3 API, use q.pageNumber and q.pageSize for pagination
-        if (pageCount > 1) {
-          currentRequestParams['q.pageNumber'] = pageCount;
-          currentRequestParams['q.pageSize'] = params['q.limit'];
-        }
-        currentUrl = `${config.caspio.apiBaseUrl}${resourcePath}`;
-      } else {
-        currentRequestParams = undefined;
-      }
-
-      const requestConfig = {
-        method: 'get',
-        url: currentUrl,
-        headers: { 
-          'Authorization': `Bearer ${token}`,
-          'Content-Type': 'application/json'
-        },
-        params: currentRequestParams,
-        timeout: config.timeouts.perRequest
-      };
-
-      // Debug logging
-      console.log(`Caspio Request URL: ${currentUrl}`);
-      console.log(`Caspio Request Params:`, JSON.stringify(currentRequestParams));
-
-      try {
-        const response = await axios(requestConfig);
-
-        if (response.data && response.data.Result) {
-          const resultsThisPage = response.data.Result.length;
-          allResults = allResults.concat(response.data.Result);
-
-          // Enhanced pagination logging
-          console.log(`[Pagination] Page ${pageCount}: Fetched ${resultsThisPage} records`);
-          console.log(`[Pagination] Total collected so far: ${allResults.length}`);
-          console.log(`[Pagination] Has NextPageUrl: ${!!response.data.NextPageUrl}`);
-          console.log(`[Pagination] TotalRecords: ${response.data.TotalRecords || 'N/A'}`);
-
-          if (mergedOptions.pageCallback) {
-            mergedOptions.pageCallback(response.data.Result, pageCount);
-          }
-
-          if (mergedOptions.earlyExitCondition && mergedOptions.earlyExitCondition(response.data.Result, allResults)) {
-            console.log(`Early exit condition met for ${resourcePath} at page ${pageCount}`);
-            morePages = false;
-            break;
-          }
-        }
-
-        if (response.data && response.data.TotalRecords !== undefined) {
-          const totalRecords = response.data.TotalRecords;
-          const fetchedSoFar = allResults.length;
-          console.log(`Page ${pageCount}: Fetched ${fetchedSoFar}/${totalRecords} records for ${resourcePath}`);
-          if (fetchedSoFar >= totalRecords) {
-            morePages = false;
-          }
-        }
-
-        if (response.data && response.data.NextPageUrl) {
-          nextPageUrl = response.data.NextPageUrl;
-        } else {
-<<<<<<< HEAD
-          // Fallback pagination for Caspio v2 API
-          const resultsThisPage = response.data.Result ? response.data.Result.length : 0;
-          if (resultsThisPage >= params['q.limit']) {
-            console.log(`[Pagination] No NextPageUrl, but got full page (${resultsThisPage} results). Trying manual pagination.`);
-            // Continue to next page using q.skip
-=======
-          // Fallback pagination for Caspio v3 API
-          const resultsThisPage = response.data.Result ? response.data.Result.length : 0;
-          if (resultsThisPage >= params['q.limit']) {
-            console.log(`[Pagination] No NextPageUrl, but got full page (${resultsThisPage} results). Continuing with pageNumber pagination.`);
-            // Continue to next page - pageNumber will be set at top of next loop iteration
-            nextPageUrl = `${config.caspio.apiBaseUrl}${resourcePath}`;
->>>>>>> 5a119275
-            morePages = true;
-          } else {
-            console.log(`[Pagination] Got partial page (${resultsThisPage} < ${params['q.limit']}). This was the last page.`);
-            morePages = false;
-          }
-        }
-
-      } catch (pageError) {
-        console.error('Axios error details:', {
-          status: pageError.response?.status,
-          statusText: pageError.response?.statusText,
-          data: pageError.response?.data,
-          url: currentUrl,
-          params: currentRequestParams
-        });
-        if (pageError.code === 'ECONNABORTED' || pageError.message.includes('timeout')) {
-          console.log(`Timeout on page ${pageCount} for ${resourcePath}, continuing with collected data`);
-          morePages = false;
-        } else {
-          throw pageError;
-        }
-      }
-    }
-
-    if (checkTotalTimeout()) {
-      console.log(`Returning ${allResults.length} results collected before timeout for ${resourcePath}`);
-    }
-
-    console.log(`Total records fetched: ${allResults.length} from ${pageCount} page(s) for ${resourcePath}`);
-    return allResults;
-
-  } catch (error) {
-    console.error(`Error fetching all pages from ${resourcePath}:`, error.message);
-    if (allResults.length > 0) {
-      console.log(`Returning ${allResults.length} partial results collected before error`);
-      return allResults;
-    }
-    throw error;
-  }
-}
-
-module.exports = {
-  getCaspioAccessToken,
-  makeCaspioRequest,
-  fetchAllCaspioPages
-};
+// Caspio API utilities
+
+const axios = require('axios');
+const config = require('../config');
+
+// Token cache
+let caspioAccessToken = null;
+let tokenExpiryTime = 0;
+
+/**
+ * Gets a valid Caspio Access Token, requesting a new one if needed.
+ * Uses simple in-memory cache.
+ */
+async function getCaspioAccessToken() {
+  const now = Math.floor(Date.now() / 1000); // Time in seconds
+  const bufferSeconds = 60; // Refresh token if it expires within 60 seconds
+
+  if (caspioAccessToken && now < (tokenExpiryTime - bufferSeconds)) {
+    return caspioAccessToken;
+  }
+
+  console.log("Requesting new Caspio access token...");
+  try {
+    const response = await axios.post(config.caspio.tokenUrl, new URLSearchParams({
+      'grant_type': 'client_credentials',
+      'client_id': config.caspio.clientId,
+      'client_secret': config.caspio.clientSecret
+    }), {
+      headers: { 'Content-Type': 'application/x-www-form-urlencoded' },
+      timeout: config.timeouts.perRequest
+    });
+
+    if (response.data && response.data.access_token) {
+      caspioAccessToken = response.data.access_token;
+      tokenExpiryTime = now + response.data.expires_in;
+      console.log("New Caspio token obtained. Expires around:", new Date(tokenExpiryTime * 1000).toLocaleTimeString());
+      return caspioAccessToken;
+    } else {
+      throw new Error("Invalid response structure from token endpoint.");
+    }
+  } catch (error) {
+    console.error("Error getting Caspio access token:", error.response ? JSON.stringify(error.response.data) : error.message);
+    caspioAccessToken = null;
+    tokenExpiryTime = 0;
+    throw new Error("Could not obtain Caspio access token.");
+  }
+}
+
+/**
+ * Makes an authenticated request to the Caspio API.
+ * @deprecated Use fetchAllCaspioPages instead to handle Caspio pagination properly
+ */
+async function makeCaspioRequest(method, resourcePath, params = {}, data = null) {
+  try {
+    const token = await getCaspioAccessToken();
+    const url = `${config.caspio.apiBaseUrl}${resourcePath}`;
+    console.log(`Making Caspio Request: ${method.toUpperCase()} ${url} PARAMS: ${JSON.stringify(params)}`);
+
+    const requestConfig = {
+      method: method,
+      url: url,
+      headers: {
+        'Authorization': `Bearer ${token}`,
+        'Content-Type': 'application/json'
+      },
+      params: params,
+      data: data,
+      timeout: config.timeouts.perRequest
+    };
+
+    console.log(`Request config: ${JSON.stringify(requestConfig, (key, value) =>
+      key === 'Authorization' ? '***REDACTED***' : value)}`);
+
+    const response = await axios(requestConfig);
+    console.log(`Response status: ${response.status}`);
+    console.log(`Response data: ${JSON.stringify(response.data)}`);
+
+    // Handle different response types based on HTTP method and status
+    if (method.toLowerCase() === 'post' && response.status === 201) {
+      // POST operations return 201 with empty body or location header
+      return { 
+        success: true, 
+        status: response.status,
+        location: response.headers.location,
+        PK_ID: response.headers.location ? response.headers.location.split('/').pop() : null
+      };
+    } else if (method.toLowerCase() === 'delete' && (response.status === 200 || response.status === 204)) {
+      // DELETE operations 
+      return { success: true, status: response.status };
+    } else if (response.data) {
+      // GET and PUT operations with data
+      return response.data.Result || response.data;
+    } else {
+      // Empty response but successful status
+      console.log("Caspio API response was empty but successful");
+      return { success: true, status: response.status };
+    }
+  } catch (error) {
+    console.error(`Error making Caspio request to ${resourcePath}:`, error.response ? JSON.stringify(error.response.data) : error.message);
+    throw new Error(`Failed to make request to Caspio resource: ${resourcePath}. Status: ${error.response?.status}. Details: ${error.response?.data ? JSON.stringify(error.response.data) : error.message}`);
+  }
+}
+
+/**
+ * IMPORTANT: Caspio API uses pagination. This function fetches ALL records
+ * from a Caspio resource, handling pagination.
+ */
+async function fetchAllCaspioPages(resourcePath, initialParams = {}, options = {}) {
+  let allResults = [];
+  let params = { ...initialParams };
+  params['q.limit'] = params['q.limit'] || config.pagination.defaultLimit;
+  let nextPageUrl = `${config.caspio.apiBaseUrl}${resourcePath}`;
+
+  const defaultOptions = {
+    maxPages: config.pagination.maxPages,
+    earlyExitCondition: null,
+    pageCallback: null,
+    totalTimeout: config.timeouts.totalPagination
+  };
+  const mergedOptions = { ...defaultOptions, ...options };
+
+  const startTime = Date.now();
+  const checkTotalTimeout = () => {
+    if (Date.now() - startTime > mergedOptions.totalTimeout) {
+      console.log(`Total timeout reached for ${resourcePath} after ${Date.now() - startTime}ms`);
+      return true;
+    }
+    return false;
+  };
+
+  try {
+    const token = await getCaspioAccessToken();
+    let pageCount = 0;
+    let morePages = true;
+    let currentRequestParams = { ...params };
+
+    while (morePages && pageCount < mergedOptions.maxPages && !checkTotalTimeout()) {
+      pageCount++;
+      let currentUrl = nextPageUrl;
+
+      if (pageCount === 1 || !nextPageUrl || !nextPageUrl.includes('@nextpage')) {
+        // For v3 API, use q.pageNumber and q.pageSize for pagination
+        if (pageCount > 1) {
+          currentRequestParams['q.pageNumber'] = pageCount;
+          currentRequestParams['q.pageSize'] = params['q.limit'];
+        }
+        currentUrl = `${config.caspio.apiBaseUrl}${resourcePath}`;
+      } else {
+        currentRequestParams = undefined;
+      }
+
+      const requestConfig = {
+        method: 'get',
+        url: currentUrl,
+        headers: { 
+          'Authorization': `Bearer ${token}`,
+          'Content-Type': 'application/json'
+        },
+        params: currentRequestParams,
+        timeout: config.timeouts.perRequest
+      };
+
+      // Debug logging
+      console.log(`Caspio Request URL: ${currentUrl}`);
+      console.log(`Caspio Request Params:`, JSON.stringify(currentRequestParams));
+
+      try {
+        const response = await axios(requestConfig);
+
+        if (response.data && response.data.Result) {
+          const resultsThisPage = response.data.Result.length;
+          allResults = allResults.concat(response.data.Result);
+
+          // Enhanced pagination logging
+          console.log(`[Pagination] Page ${pageCount}: Fetched ${resultsThisPage} records`);
+          console.log(`[Pagination] Total collected so far: ${allResults.length}`);
+          console.log(`[Pagination] Has NextPageUrl: ${!!response.data.NextPageUrl}`);
+          console.log(`[Pagination] TotalRecords: ${response.data.TotalRecords || 'N/A'}`);
+
+          if (mergedOptions.pageCallback) {
+            mergedOptions.pageCallback(response.data.Result, pageCount);
+          }
+
+          if (mergedOptions.earlyExitCondition && mergedOptions.earlyExitCondition(response.data.Result, allResults)) {
+            console.log(`Early exit condition met for ${resourcePath} at page ${pageCount}`);
+            morePages = false;
+            break;
+          }
+        }
+
+        if (response.data && response.data.TotalRecords !== undefined) {
+          const totalRecords = response.data.TotalRecords;
+          const fetchedSoFar = allResults.length;
+          console.log(`Page ${pageCount}: Fetched ${fetchedSoFar}/${totalRecords} records for ${resourcePath}`);
+          if (fetchedSoFar >= totalRecords) {
+            morePages = false;
+          }
+        }
+
+        if (response.data && response.data.NextPageUrl) {
+          nextPageUrl = response.data.NextPageUrl;
+        } else {
+          // Fallback pagination for Caspio v3 API
+          const resultsThisPage = response.data.Result ? response.data.Result.length : 0;
+          if (resultsThisPage >= params['q.limit']) {
+            console.log(`[Pagination] No NextPageUrl, but got full page (${resultsThisPage} results). Continuing with pageNumber pagination.`);
+            // Continue to next page - pageNumber will be set at top of next loop iteration
+            nextPageUrl = `${config.caspio.apiBaseUrl}${resourcePath}`;
+            morePages = true;
+          } else {
+            console.log(`[Pagination] Got partial page (${resultsThisPage} < ${params['q.limit']}). This was the last page.`);
+            morePages = false;
+          }
+        }
+
+      } catch (pageError) {
+        console.error('Axios error details:', {
+          status: pageError.response?.status,
+          statusText: pageError.response?.statusText,
+          data: pageError.response?.data,
+          url: currentUrl,
+          params: currentRequestParams
+        });
+        if (pageError.code === 'ECONNABORTED' || pageError.message.includes('timeout')) {
+          console.log(`Timeout on page ${pageCount} for ${resourcePath}, continuing with collected data`);
+          morePages = false;
+        } else {
+          throw pageError;
+        }
+      }
+    }
+
+    if (checkTotalTimeout()) {
+      console.log(`Returning ${allResults.length} results collected before timeout for ${resourcePath}`);
+    }
+
+    console.log(`Total records fetched: ${allResults.length} from ${pageCount} page(s) for ${resourcePath}`);
+    return allResults;
+
+  } catch (error) {
+    console.error(`Error fetching all pages from ${resourcePath}:`, error.message);
+    if (allResults.length > 0) {
+      console.log(`Returning ${allResults.length} partial results collected before error`);
+      return allResults;
+    }
+    throw error;
+  }
+}
+
+module.exports = {
+  getCaspioAccessToken,
+  makeCaspioRequest,
+  fetchAllCaspioPages
+};