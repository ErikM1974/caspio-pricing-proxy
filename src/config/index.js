// Configuration for the Caspio Pricing Proxy

require('dotenv').config();

const config = {
  // Server configuration
  port: process.env.PORT || 3002,
  
  // Caspio configuration
  caspio: {
    domain: process.env.CASPIO_ACCOUNT_DOMAIN,
    clientId: process.env.CASPIO_CLIENT_ID,
    clientSecret: process.env.CASPIO_CLIENT_SECRET,
    tokenUrl: `https://${process.env.CASPIO_ACCOUNT_DOMAIN}/oauth/token`,
    apiBaseUrl: `https://${process.env.CASPIO_ACCOUNT_DOMAIN}/integrations/rest/v3`
  },
  
  // Request timeouts
  timeouts: {
    perRequest: 20000,      // 20 seconds per request (increased for large queries)
    totalPagination: 90000, // 90 seconds total for pagination (allows 4-5 pages)
    tokenBuffer: 60         // 60 seconds buffer for token refresh
  },
  
  // Pagination defaults
  pagination: {
    defaultLimit: 1000,
<<<<<<< HEAD
    maxPages: 10
=======
    maxPages: 20  // Increased to handle brands with many products (e.g., Port & Company has 114 styles)
>>>>>>> 5a119275
  },

  // CORS settings
  cors: {
    origin: '*', // Allow all origins for testing (restrict in production)
    methods: ['GET', 'POST', 'PUT', 'DELETE', 'OPTIONS'],
    allowedHeaders: ['Content-Type', 'Authorization']
  },

  // Logging
  logging: {
    enabled: true,
    level: process.env.LOG_LEVEL || 'info'
  }
};

// Validate required configuration
if (!config.caspio.domain || !config.caspio.clientId || !config.caspio.clientSecret) {
  console.error("FATAL ERROR: Caspio environment variables (DOMAIN, CLIENT_ID, CLIENT_SECRET) not set.");
  process.exit(1);
}

module.exports = config;<|MERGE_RESOLUTION|>--- conflicted
+++ resolved
@@ -1,55 +1,51 @@
-// Configuration for the Caspio Pricing Proxy
-
-require('dotenv').config();
-
-const config = {
-  // Server configuration
-  port: process.env.PORT || 3002,
-  
-  // Caspio configuration
-  caspio: {
-    domain: process.env.CASPIO_ACCOUNT_DOMAIN,
-    clientId: process.env.CASPIO_CLIENT_ID,
-    clientSecret: process.env.CASPIO_CLIENT_SECRET,
-    tokenUrl: `https://${process.env.CASPIO_ACCOUNT_DOMAIN}/oauth/token`,
-    apiBaseUrl: `https://${process.env.CASPIO_ACCOUNT_DOMAIN}/integrations/rest/v3`
-  },
-  
-  // Request timeouts
-  timeouts: {
-    perRequest: 20000,      // 20 seconds per request (increased for large queries)
-    totalPagination: 90000, // 90 seconds total for pagination (allows 4-5 pages)
-    tokenBuffer: 60         // 60 seconds buffer for token refresh
-  },
-  
-  // Pagination defaults
-  pagination: {
-    defaultLimit: 1000,
-<<<<<<< HEAD
-    maxPages: 10
-=======
-    maxPages: 20  // Increased to handle brands with many products (e.g., Port & Company has 114 styles)
->>>>>>> 5a119275
-  },
-
-  // CORS settings
-  cors: {
-    origin: '*', // Allow all origins for testing (restrict in production)
-    methods: ['GET', 'POST', 'PUT', 'DELETE', 'OPTIONS'],
-    allowedHeaders: ['Content-Type', 'Authorization']
-  },
-
-  // Logging
-  logging: {
-    enabled: true,
-    level: process.env.LOG_LEVEL || 'info'
-  }
-};
-
-// Validate required configuration
-if (!config.caspio.domain || !config.caspio.clientId || !config.caspio.clientSecret) {
-  console.error("FATAL ERROR: Caspio environment variables (DOMAIN, CLIENT_ID, CLIENT_SECRET) not set.");
-  process.exit(1);
-}
-
+// Configuration for the Caspio Pricing Proxy
+
+require('dotenv').config();
+
+const config = {
+  // Server configuration
+  port: process.env.PORT || 3002,
+  
+  // Caspio configuration
+  caspio: {
+    domain: process.env.CASPIO_ACCOUNT_DOMAIN,
+    clientId: process.env.CASPIO_CLIENT_ID,
+    clientSecret: process.env.CASPIO_CLIENT_SECRET,
+    tokenUrl: `https://${process.env.CASPIO_ACCOUNT_DOMAIN}/oauth/token`,
+    apiBaseUrl: `https://${process.env.CASPIO_ACCOUNT_DOMAIN}/integrations/rest/v3`
+  },
+  
+  // Request timeouts
+  timeouts: {
+    perRequest: 20000,      // 20 seconds per request (increased for large queries)
+    totalPagination: 90000, // 90 seconds total for pagination (allows 4-5 pages)
+    tokenBuffer: 60         // 60 seconds buffer for token refresh
+  },
+  
+  // Pagination defaults
+  pagination: {
+    defaultLimit: 1000,
+    maxPages: 20  // Increased to handle brands with many products (e.g., Port & Company has 114 styles)
+  },
+
+  // CORS settings
+  cors: {
+    origin: '*', // Allow all origins for testing (restrict in production)
+    methods: ['GET', 'POST', 'PUT', 'DELETE', 'OPTIONS'],
+    allowedHeaders: ['Content-Type', 'Authorization']
+  },
+
+  // Logging
+  logging: {
+    enabled: true,
+    level: process.env.LOG_LEVEL || 'info'
+  }
+};
+
+// Validate required configuration
+if (!config.caspio.domain || !config.caspio.clientId || !config.caspio.clientSecret) {
+  console.error("FATAL ERROR: Caspio environment variables (DOMAIN, CLIENT_ID, CLIENT_SECRET) not set.");
+  process.exit(1);
+}
+
 module.exports = config;