// File Upload API Routes for Caspio Files API v3
// Handles document uploads for Christmas Bundle and other applications
const express = require('express');
const router = express.Router();
const axios = require('axios');
const FormData = require('form-data');
const fs = require('fs');
const path = require('path');
const os = require('os');
const config = require('../../config');

// Import shared upload service
const { uploadFileToCaspio, validateFile, extractMimeType } = require('../../lib/file-upload-service');

// Configuration
const MAX_FILE_SIZE = 20 * 1024 * 1024; // 20MB
const ALLOWED_TYPES = [
    // Images
    'image/png',
    'image/jpeg',
    'image/jpg',
    'image/gif',
    'image/svg+xml',
    'image/webp',

    // Documents
    'application/pdf',

    // Design Files
    'application/postscript',        // AI (Adobe Illustrator)
    'application/illustrator',       // AI alternate
    'image/vnd.adobe.photoshop',    // PSD (Photoshop)
    'application/x-photoshop',       // PSD alternate
    'image/x-eps',                   // EPS files
    'application/eps',               // EPS alternate
    'application/x-indesign',        // INDD (InDesign)

    // Vector Files
    'application/vnd.corel-draw',   // CDR (CorelDRAW)

    // Office Documents
    'application/vnd.openxmlformats-officedocument.wordprocessingml.document', // DOCX
    'application/vnd.openxmlformats-officedocument.spreadsheetml.sheet',      // XLSX
    'application/msword',            // DOC
    'application/vnd.ms-excel',      // XLS

    // Compressed Files
    'application/zip',
    'application/x-rar-compressed',
    'application/x-zip-compressed'
];

// Get Caspio v3 API URL
const caspioV3BaseUrl = config.caspio.apiV3BaseUrl;
const artworkFolderKey = config.caspio.artworkFolderKey;

// Simple token cache to avoid circular dependency
let caspioAccessToken = null;
let tokenExpiryTime = 0;

// Get Caspio access token with caching
async function getCaspioAccessToken() {
    const now = Math.floor(Date.now() / 1000);
    const bufferSeconds = 60;

    if (caspioAccessToken && now < (tokenExpiryTime - bufferSeconds)) {
        return caspioAccessToken;
    }

    console.log("Files route: Requesting new Caspio access token...");
    try {
        const response = await axios.post(config.caspio.tokenUrl, new URLSearchParams({
            'grant_type': 'client_credentials',
            'client_id': config.caspio.clientId,
            'client_secret': config.caspio.clientSecret
        }), {
            headers: { 'Content-Type': 'application/x-www-form-urlencoded' },
            timeout: 15000
        });

        if (response.data && response.data.access_token) {
            caspioAccessToken = response.data.access_token;
            tokenExpiryTime = now + response.data.expires_in;
            console.log("Files route: Token obtained successfully");
            return caspioAccessToken;
        } else {
            throw new Error("Invalid response from token endpoint");
        }
    } catch (error) {
        console.error("Files route: Error getting Caspio token:", error.message);
        caspioAccessToken = null;
        tokenExpiryTime = 0;
        throw new Error("Could not obtain Caspio access token");
    }
}

// --- Helper Functions ---
<<<<<<< HEAD

/**
 * Validates file type and size from base64 data
 */
function validateFile(base64Data, fileName) {
    // Extract MIME type from data URL
    const mimeMatch = base64Data.match(/^data:([^;]+);base64,/);
    if (!mimeMatch) {
        throw new Error('Invalid base64 format. Must be a data URL');
    }

    const mimeType = mimeMatch[1];
    if (!ALLOWED_TYPES.includes(mimeType)) {
        throw new Error(`File type ${mimeType} not allowed. Allowed types: ${ALLOWED_TYPES.join(', ')}`);
    }

    // Estimate file size from base64 length
    const base64Length = base64Data.length - mimeMatch[0].length;
    const sizeApprox = base64Length * 0.75;

    if (sizeApprox > MAX_FILE_SIZE) {
        const sizeMB = (sizeApprox / (1024 * 1024)).toFixed(2);
        throw new Error(`File too large (${sizeMB}MB). Maximum size is 20MB`);
    }

    return { mimeType, sizeApprox };
}

/**
 * Extracts MIME type from base64 data URL
 */
function extractMimeType(base64Data) {
    const match = base64Data.match(/^data:([^;]+);base64,/);
    return match ? match[1] : 'application/octet-stream';
}

/**
 * Creates FormData from base64 data using temp file approach
 * Returns formData and temp file path for cleanup
 */
function createFormDataFromBase64(base64Data, fileName) {
    // Remove data URL prefix
    const base64String = base64Data.replace(/^data:[^;]+;base64,/, '');

    // Extract MIME type from original data
    const mimeType = extractMimeType(base64Data);

    // Convert to Buffer
    const buffer = Buffer.from(base64String, 'base64');

    // Create temp file
    const tempDir = os.tmpdir();
    const tempFilePath = path.join(tempDir, `upload_${Date.now()}_${fileName}`);

    // Write buffer to temp file
    fs.writeFileSync(tempFilePath, buffer);

    // Create FormData with file stream and explicit content type
    const formData = new FormData();
    formData.append('Files', fs.createReadStream(tempFilePath), {
        filename: fileName,
        contentType: mimeType
    });

    return { formData, tempFilePath };
}

/**
 * Makes a request to Caspio v3 API
 */
async function makeCaspioV3Request(method, resourcePath, data = null, isFormData = false) {
    const token = await getCaspioAccessToken();
    const url = `${caspioV3BaseUrl}${resourcePath}`;

    console.log(`Making Caspio v3 Request: ${method.toUpperCase()} ${url}`);

    const axiosConfig = {
        method,
        url,
        headers: {
            'Authorization': `Bearer ${token}`
        },
        maxBodyLength: Infinity,
        maxContentLength: Infinity,
        timeout: 30000 // 30 seconds for file operations
    };

    if (isFormData && data) {
        // For FormData, let axios handle the Content-Type header with boundary
        axiosConfig.data = data;
        // Important: merge FormData headers which include the boundary
        Object.assign(axiosConfig.headers, data.getHeaders());
    } else if (data) {
        axiosConfig.headers['Content-Type'] = 'application/json';
        axiosConfig.data = data;
    }

    try {
        const response = await axios(axiosConfig);
        return response.data;
    } catch (error) {
        console.error(`Caspio v3 API Error:`, error.response?.data || error.message);
        if (error.response?.status === 415) {
            console.error('415 Error - Headers sent:', JSON.stringify(axiosConfig.headers, null, 2));
            console.error('415 Error - Data type:', typeof axiosConfig.data);
            console.error('415 Error - Is FormData?:', axiosConfig.data instanceof FormData);
        }
        throw error;
    }
}
=======
// Note: validateFile, extractMimeType, and createFormDataFromBase64 are now imported from file-upload-service
// Token management kept local to avoid circular dependencies
>>>>>>> dcd7c5d3

// --- API Endpoints ---

/**
 * POST /api/files/upload
 * Upload a file from base64 data to Caspio Files API
 * Now uses shared upload service for consistency
 */
router.post('/files/upload', async (req, res) => {
    try {
        const { fileName, fileData, description } = req.body;

        // Use shared service for upload
        const result = await uploadFileToCaspio(fileName, fileData, description);

        res.json(result);

<<<<<<< HEAD
        // Create FormData with temp file
        const { formData, tempFilePath } = createFormDataFromBase64(fileData, fileName);

        try {
            // Upload to Caspio with Artwork folder
            const uploadPath = `/files${artworkFolderKey ? `?externalKey=${artworkFolderKey}` : ''}`;

            // Enhanced logging for diagnostics
            console.log('[File Upload] Uploading to Caspio:', {
                url: uploadPath,
                fileName: fileName,
                mimeType: fileInfo.mimeType,
                sizeApprox: `${(fileInfo.sizeApprox / 1024).toFixed(2)} KB`,
                base64Length: fileData.length,
                tempFilePath: tempFilePath
            });

            // Log FormData headers to verify multipart/form-data format
            console.log('[File Upload] FormData headers:', formData.getHeaders());

            const response = await makeCaspioV3Request('post', uploadPath, formData, true);

            // Log successful response
            console.log('[File Upload] Caspio response received:', {
                status: 'success',
                resultCount: response.Result?.length || 0
            });

            if (response.Result && response.Result[0]) {
                const uploadedFile = response.Result[0];
                console.log(`File uploaded successfully: ${uploadedFile.Name} (${uploadedFile.ExternalKey})`);

                // Clean up temp file
                fs.unlinkSync(tempFilePath);

                res.json({
                    success: true,
                    externalKey: uploadedFile.ExternalKey,
                    fileName: uploadedFile.Name,
                    location: 'Artwork folder',
                    size: fileInfo.sizeApprox,
                    mimeType: fileInfo.mimeType,
                    description: description || null
                });
            } else {
                // Clean up temp file on error
                fs.unlinkSync(tempFilePath);
                throw new Error('Unexpected response from Caspio Files API');
            }
        } catch (uploadError) {
            // Enhanced error logging
            console.error('[File Upload] Caspio upload error:', {
                message: uploadError.message,
                responseStatus: uploadError.response?.status,
                responseData: uploadError.response?.data,
                fileName: fileName,
                sizeApprox: fileInfo.sizeApprox
            });

            // Always clean up temp file on error
            try {
                fs.unlinkSync(tempFilePath);
            } catch (cleanupError) {
                console.error('Failed to clean up temp file:', cleanupError.message);
            }
            throw uploadError;
        }
    } catch (error) {
        console.error('[File Upload] Error in upload endpoint:', {
=======
    } catch (error) {
        console.error('[File Upload Route] Error in upload endpoint:', {
>>>>>>> dcd7c5d3
            message: error.message,
            stack: error.stack,
            code: error.code
        });

        // Handle specific errors
        if (error.message.includes('too large')) {
            res.status(413).json({
                success: false,
                error: error.message,
                code: 'FILE_TOO_LARGE'
            });
        } else if (error.message.includes('Invalid file type') || error.message.includes('not allowed')) {
            res.status(400).json({
                success: false,
                error: error.message,
                code: 'INVALID_FILE_TYPE'
            });
        } else if (error.message.includes('Missing required fields')) {
            res.status(400).json({
                success: false,
                error: error.message,
                code: 'MISSING_FIELDS'
            });
        } else if (error.response?.status === 409) {
            res.status(409).json({
                success: false,
                error: 'A file with this name already exists in the Artwork folder',
                code: 'FILE_EXISTS'
            });
        } else if (error.response?.status === 404) {
            res.status(500).json({
                success: false,
                error: 'Artwork folder not found. Please check configuration',
                code: 'FOLDER_NOT_FOUND'
            });
        } else {
            res.status(500).json({
                success: false,
                error: error.message || 'Failed to upload file',
                code: 'UPLOAD_FAILED'
            });
        }
    }
});

/**
 * GET /api/files/:externalKey
 * Retrieve a file from Caspio by its ExternalKey
 */
router.get('/files/:externalKey', async (req, res) => {
    try {
        const { externalKey } = req.params;

        // Get file from Caspio
        const token = await getCaspioAccessToken();
        const url = `${caspioV3BaseUrl}/files/${externalKey}`;

        const response = await axios({
            method: 'get',
            url,
            headers: {
                'Authorization': `Bearer ${token}`,
                'Accept': '*/*'
            },
            responseType: 'stream'
        });

        // Forward headers from Caspio
        if (response.headers['content-type']) {
            res.setHeader('Content-Type', response.headers['content-type']);
        }
        if (response.headers['content-disposition']) {
            res.setHeader('Content-Disposition', response.headers['content-disposition']);
        }
        if (response.headers['filename']) {
            res.setHeader('Filename', response.headers['filename']);
        }

        // Stream the file to the client
        response.data.pipe(res);

    } catch (error) {
        console.error('Error retrieving file:', error.message);

        if (error.response?.status === 404) {
            res.status(404).json({
                success: false,
                error: 'File not found',
                code: 'FILE_NOT_FOUND'
            });
        } else {
            res.status(500).json({
                success: false,
                error: 'Failed to retrieve file',
                code: 'RETRIEVAL_FAILED'
            });
        }
    }
});

/**
 * GET /api/files/:externalKey/info
 * Get file metadata without downloading the file
 */
router.get('/files/:externalKey/info', async (req, res) => {
    try {
        const { externalKey } = req.params;

        // Get file info from Caspio
        const response = await makeCaspioV3Request('get', `/files/${externalKey}/fileInfo`);

        if (response.Result) {
            res.json({
                success: true,
                ...response.Result,
                downloadUrl: `/api/files/${externalKey}`
            });
        } else {
            throw new Error('Unexpected response from Caspio');
        }
    } catch (error) {
        console.error('Error getting file info:', error.message);

        if (error.response?.status === 404) {
            res.status(404).json({
                success: false,
                error: 'File not found',
                code: 'FILE_NOT_FOUND'
            });
        } else {
            res.status(500).json({
                success: false,
                error: 'Failed to get file info',
                code: 'INFO_FAILED'
            });
        }
    }
});

/**
 * DELETE /api/files/:externalKey
 * Delete a file from Caspio
 */
router.delete('/files/:externalKey', async (req, res) => {
    try {
        const { externalKey } = req.params;

        // Delete file from Caspio
        await makeCaspioV3Request('delete', `/files/${externalKey}`);

        console.log(`File deleted successfully: ${externalKey}`);
        res.json({
            success: true,
            message: 'File deleted successfully',
            externalKey
        });
    } catch (error) {
        console.error('Error deleting file:', error.message);

        if (error.response?.status === 404) {
            res.status(404).json({
                success: false,
                error: 'File not found',
                code: 'FILE_NOT_FOUND'
            });
        } else {
            res.status(500).json({
                success: false,
                error: 'Failed to delete file',
                code: 'DELETE_FAILED'
            });
        }
    }
});

/**
 * POST /api/quote-items-with-file
 * Create a quote item with optional file upload
 * If ImageUpload field contains base64 data, uploads file first
 */
router.post('/quote-items-with-file', async (req, res) => {
    try {
        const quoteData = { ...req.body };

        // Check if ImageUpload contains base64 data
        if (quoteData.ImageUpload && quoteData.ImageUpload.startsWith('data:')) {
            console.log('Detected base64 image in ImageUpload field, uploading to Caspio...');

            // Generate filename from QuoteID or use default
            const fileName = `${quoteData.QuoteID || 'quote'}_${Date.now()}.${
                quoteData.ImageUpload.includes('png') ? 'png' : 'jpg'
            }`;

            try {
                // Use shared upload service
                const uploadResult = await uploadFileToCaspio(fileName, quoteData.ImageUpload, 'Quote item image');

                if (uploadResult.success) {
                    console.log(`File uploaded: ${uploadResult.externalKey}`);

                    // Replace ImageUpload with ExternalKey
                    quoteData.Image_Upload = uploadResult.externalKey;
                    delete quoteData.ImageUpload;

                    // Add file info to response
                    quoteData._uploadedFile = {
                        externalKey: uploadResult.externalKey,
                        fileName: uploadResult.fileName,
                        size: uploadResult.size
                    };
                } else {
                    throw new Error('Failed to upload file');
                }
            } catch (uploadError) {
                console.error('Failed to upload file:', uploadError.message);
                return res.status(400).json({
                    success: false,
                    error: `Failed to upload image: ${uploadError.message}`,
                    code: 'FILE_UPLOAD_FAILED'
                });
            }
        }

        // Now create the quote item with the ExternalKey reference
        // This would call your existing quote_items endpoint
        // For now, we'll just return the prepared data
        res.json({
            success: true,
            message: 'Quote item prepared with file upload',
            data: quoteData,
            note: 'TODO: Implement actual quote_items table insertion'
        });

    } catch (error) {
        console.error('Error creating quote item with file:', error.message);
        res.status(500).json({
            success: false,
            error: error.message || 'Failed to create quote item',
            code: 'QUOTE_ITEM_FAILED'
        });
    }
});

module.exports = router;<|MERGE_RESOLUTION|>--- conflicted
+++ resolved
@@ -1,548 +1,363 @@
-// File Upload API Routes for Caspio Files API v3
-// Handles document uploads for Christmas Bundle and other applications
-const express = require('express');
-const router = express.Router();
-const axios = require('axios');
-const FormData = require('form-data');
-const fs = require('fs');
-const path = require('path');
-const os = require('os');
-const config = require('../../config');
-
-// Import shared upload service
-const { uploadFileToCaspio, validateFile, extractMimeType } = require('../../lib/file-upload-service');
-
-// Configuration
-const MAX_FILE_SIZE = 20 * 1024 * 1024; // 20MB
-const ALLOWED_TYPES = [
-    // Images
-    'image/png',
-    'image/jpeg',
-    'image/jpg',
-    'image/gif',
-    'image/svg+xml',
-    'image/webp',
-
-    // Documents
-    'application/pdf',
-
-    // Design Files
-    'application/postscript',        // AI (Adobe Illustrator)
-    'application/illustrator',       // AI alternate
-    'image/vnd.adobe.photoshop',    // PSD (Photoshop)
-    'application/x-photoshop',       // PSD alternate
-    'image/x-eps',                   // EPS files
-    'application/eps',               // EPS alternate
-    'application/x-indesign',        // INDD (InDesign)
-
-    // Vector Files
-    'application/vnd.corel-draw',   // CDR (CorelDRAW)
-
-    // Office Documents
-    'application/vnd.openxmlformats-officedocument.wordprocessingml.document', // DOCX
-    'application/vnd.openxmlformats-officedocument.spreadsheetml.sheet',      // XLSX
-    'application/msword',            // DOC
-    'application/vnd.ms-excel',      // XLS
-
-    // Compressed Files
-    'application/zip',
-    'application/x-rar-compressed',
-    'application/x-zip-compressed'
-];
-
-// Get Caspio v3 API URL
-const caspioV3BaseUrl = config.caspio.apiV3BaseUrl;
-const artworkFolderKey = config.caspio.artworkFolderKey;
-
-// Simple token cache to avoid circular dependency
-let caspioAccessToken = null;
-let tokenExpiryTime = 0;
-
-// Get Caspio access token with caching
-async function getCaspioAccessToken() {
-    const now = Math.floor(Date.now() / 1000);
-    const bufferSeconds = 60;
-
-    if (caspioAccessToken && now < (tokenExpiryTime - bufferSeconds)) {
-        return caspioAccessToken;
-    }
-
-    console.log("Files route: Requesting new Caspio access token...");
-    try {
-        const response = await axios.post(config.caspio.tokenUrl, new URLSearchParams({
-            'grant_type': 'client_credentials',
-            'client_id': config.caspio.clientId,
-            'client_secret': config.caspio.clientSecret
-        }), {
-            headers: { 'Content-Type': 'application/x-www-form-urlencoded' },
-            timeout: 15000
-        });
-
-        if (response.data && response.data.access_token) {
-            caspioAccessToken = response.data.access_token;
-            tokenExpiryTime = now + response.data.expires_in;
-            console.log("Files route: Token obtained successfully");
-            return caspioAccessToken;
-        } else {
-            throw new Error("Invalid response from token endpoint");
-        }
-    } catch (error) {
-        console.error("Files route: Error getting Caspio token:", error.message);
-        caspioAccessToken = null;
-        tokenExpiryTime = 0;
-        throw new Error("Could not obtain Caspio access token");
-    }
-}
-
-// --- Helper Functions ---
-<<<<<<< HEAD
-
-/**
- * Validates file type and size from base64 data
- */
-function validateFile(base64Data, fileName) {
-    // Extract MIME type from data URL
-    const mimeMatch = base64Data.match(/^data:([^;]+);base64,/);
-    if (!mimeMatch) {
-        throw new Error('Invalid base64 format. Must be a data URL');
-    }
-
-    const mimeType = mimeMatch[1];
-    if (!ALLOWED_TYPES.includes(mimeType)) {
-        throw new Error(`File type ${mimeType} not allowed. Allowed types: ${ALLOWED_TYPES.join(', ')}`);
-    }
-
-    // Estimate file size from base64 length
-    const base64Length = base64Data.length - mimeMatch[0].length;
-    const sizeApprox = base64Length * 0.75;
-
-    if (sizeApprox > MAX_FILE_SIZE) {
-        const sizeMB = (sizeApprox / (1024 * 1024)).toFixed(2);
-        throw new Error(`File too large (${sizeMB}MB). Maximum size is 20MB`);
-    }
-
-    return { mimeType, sizeApprox };
-}
-
-/**
- * Extracts MIME type from base64 data URL
- */
-function extractMimeType(base64Data) {
-    const match = base64Data.match(/^data:([^;]+);base64,/);
-    return match ? match[1] : 'application/octet-stream';
-}
-
-/**
- * Creates FormData from base64 data using temp file approach
- * Returns formData and temp file path for cleanup
- */
-function createFormDataFromBase64(base64Data, fileName) {
-    // Remove data URL prefix
-    const base64String = base64Data.replace(/^data:[^;]+;base64,/, '');
-
-    // Extract MIME type from original data
-    const mimeType = extractMimeType(base64Data);
-
-    // Convert to Buffer
-    const buffer = Buffer.from(base64String, 'base64');
-
-    // Create temp file
-    const tempDir = os.tmpdir();
-    const tempFilePath = path.join(tempDir, `upload_${Date.now()}_${fileName}`);
-
-    // Write buffer to temp file
-    fs.writeFileSync(tempFilePath, buffer);
-
-    // Create FormData with file stream and explicit content type
-    const formData = new FormData();
-    formData.append('Files', fs.createReadStream(tempFilePath), {
-        filename: fileName,
-        contentType: mimeType
-    });
-
-    return { formData, tempFilePath };
-}
-
-/**
- * Makes a request to Caspio v3 API
- */
-async function makeCaspioV3Request(method, resourcePath, data = null, isFormData = false) {
-    const token = await getCaspioAccessToken();
-    const url = `${caspioV3BaseUrl}${resourcePath}`;
-
-    console.log(`Making Caspio v3 Request: ${method.toUpperCase()} ${url}`);
-
-    const axiosConfig = {
-        method,
-        url,
-        headers: {
-            'Authorization': `Bearer ${token}`
-        },
-        maxBodyLength: Infinity,
-        maxContentLength: Infinity,
-        timeout: 30000 // 30 seconds for file operations
-    };
-
-    if (isFormData && data) {
-        // For FormData, let axios handle the Content-Type header with boundary
-        axiosConfig.data = data;
-        // Important: merge FormData headers which include the boundary
-        Object.assign(axiosConfig.headers, data.getHeaders());
-    } else if (data) {
-        axiosConfig.headers['Content-Type'] = 'application/json';
-        axiosConfig.data = data;
-    }
-
-    try {
-        const response = await axios(axiosConfig);
-        return response.data;
-    } catch (error) {
-        console.error(`Caspio v3 API Error:`, error.response?.data || error.message);
-        if (error.response?.status === 415) {
-            console.error('415 Error - Headers sent:', JSON.stringify(axiosConfig.headers, null, 2));
-            console.error('415 Error - Data type:', typeof axiosConfig.data);
-            console.error('415 Error - Is FormData?:', axiosConfig.data instanceof FormData);
-        }
-        throw error;
-    }
-}
-=======
-// Note: validateFile, extractMimeType, and createFormDataFromBase64 are now imported from file-upload-service
-// Token management kept local to avoid circular dependencies
->>>>>>> dcd7c5d3
-
-// --- API Endpoints ---
-
-/**
- * POST /api/files/upload
- * Upload a file from base64 data to Caspio Files API
- * Now uses shared upload service for consistency
- */
-router.post('/files/upload', async (req, res) => {
-    try {
-        const { fileName, fileData, description } = req.body;
-
-        // Use shared service for upload
-        const result = await uploadFileToCaspio(fileName, fileData, description);
-
-        res.json(result);
-
-<<<<<<< HEAD
-        // Create FormData with temp file
-        const { formData, tempFilePath } = createFormDataFromBase64(fileData, fileName);
-
-        try {
-            // Upload to Caspio with Artwork folder
-            const uploadPath = `/files${artworkFolderKey ? `?externalKey=${artworkFolderKey}` : ''}`;
-
-            // Enhanced logging for diagnostics
-            console.log('[File Upload] Uploading to Caspio:', {
-                url: uploadPath,
-                fileName: fileName,
-                mimeType: fileInfo.mimeType,
-                sizeApprox: `${(fileInfo.sizeApprox / 1024).toFixed(2)} KB`,
-                base64Length: fileData.length,
-                tempFilePath: tempFilePath
-            });
-
-            // Log FormData headers to verify multipart/form-data format
-            console.log('[File Upload] FormData headers:', formData.getHeaders());
-
-            const response = await makeCaspioV3Request('post', uploadPath, formData, true);
-
-            // Log successful response
-            console.log('[File Upload] Caspio response received:', {
-                status: 'success',
-                resultCount: response.Result?.length || 0
-            });
-
-            if (response.Result && response.Result[0]) {
-                const uploadedFile = response.Result[0];
-                console.log(`File uploaded successfully: ${uploadedFile.Name} (${uploadedFile.ExternalKey})`);
-
-                // Clean up temp file
-                fs.unlinkSync(tempFilePath);
-
-                res.json({
-                    success: true,
-                    externalKey: uploadedFile.ExternalKey,
-                    fileName: uploadedFile.Name,
-                    location: 'Artwork folder',
-                    size: fileInfo.sizeApprox,
-                    mimeType: fileInfo.mimeType,
-                    description: description || null
-                });
-            } else {
-                // Clean up temp file on error
-                fs.unlinkSync(tempFilePath);
-                throw new Error('Unexpected response from Caspio Files API');
-            }
-        } catch (uploadError) {
-            // Enhanced error logging
-            console.error('[File Upload] Caspio upload error:', {
-                message: uploadError.message,
-                responseStatus: uploadError.response?.status,
-                responseData: uploadError.response?.data,
-                fileName: fileName,
-                sizeApprox: fileInfo.sizeApprox
-            });
-
-            // Always clean up temp file on error
-            try {
-                fs.unlinkSync(tempFilePath);
-            } catch (cleanupError) {
-                console.error('Failed to clean up temp file:', cleanupError.message);
-            }
-            throw uploadError;
-        }
-    } catch (error) {
-        console.error('[File Upload] Error in upload endpoint:', {
-=======
-    } catch (error) {
-        console.error('[File Upload Route] Error in upload endpoint:', {
->>>>>>> dcd7c5d3
-            message: error.message,
-            stack: error.stack,
-            code: error.code
-        });
-
-        // Handle specific errors
-        if (error.message.includes('too large')) {
-            res.status(413).json({
-                success: false,
-                error: error.message,
-                code: 'FILE_TOO_LARGE'
-            });
-        } else if (error.message.includes('Invalid file type') || error.message.includes('not allowed')) {
-            res.status(400).json({
-                success: false,
-                error: error.message,
-                code: 'INVALID_FILE_TYPE'
-            });
-        } else if (error.message.includes('Missing required fields')) {
-            res.status(400).json({
-                success: false,
-                error: error.message,
-                code: 'MISSING_FIELDS'
-            });
-        } else if (error.response?.status === 409) {
-            res.status(409).json({
-                success: false,
-                error: 'A file with this name already exists in the Artwork folder',
-                code: 'FILE_EXISTS'
-            });
-        } else if (error.response?.status === 404) {
-            res.status(500).json({
-                success: false,
-                error: 'Artwork folder not found. Please check configuration',
-                code: 'FOLDER_NOT_FOUND'
-            });
-        } else {
-            res.status(500).json({
-                success: false,
-                error: error.message || 'Failed to upload file',
-                code: 'UPLOAD_FAILED'
-            });
-        }
-    }
-});
-
-/**
- * GET /api/files/:externalKey
- * Retrieve a file from Caspio by its ExternalKey
- */
-router.get('/files/:externalKey', async (req, res) => {
-    try {
-        const { externalKey } = req.params;
-
-        // Get file from Caspio
-        const token = await getCaspioAccessToken();
-        const url = `${caspioV3BaseUrl}/files/${externalKey}`;
-
-        const response = await axios({
-            method: 'get',
-            url,
-            headers: {
-                'Authorization': `Bearer ${token}`,
-                'Accept': '*/*'
-            },
-            responseType: 'stream'
-        });
-
-        // Forward headers from Caspio
-        if (response.headers['content-type']) {
-            res.setHeader('Content-Type', response.headers['content-type']);
-        }
-        if (response.headers['content-disposition']) {
-            res.setHeader('Content-Disposition', response.headers['content-disposition']);
-        }
-        if (response.headers['filename']) {
-            res.setHeader('Filename', response.headers['filename']);
-        }
-
-        // Stream the file to the client
-        response.data.pipe(res);
-
-    } catch (error) {
-        console.error('Error retrieving file:', error.message);
-
-        if (error.response?.status === 404) {
-            res.status(404).json({
-                success: false,
-                error: 'File not found',
-                code: 'FILE_NOT_FOUND'
-            });
-        } else {
-            res.status(500).json({
-                success: false,
-                error: 'Failed to retrieve file',
-                code: 'RETRIEVAL_FAILED'
-            });
-        }
-    }
-});
-
-/**
- * GET /api/files/:externalKey/info
- * Get file metadata without downloading the file
- */
-router.get('/files/:externalKey/info', async (req, res) => {
-    try {
-        const { externalKey } = req.params;
-
-        // Get file info from Caspio
-        const response = await makeCaspioV3Request('get', `/files/${externalKey}/fileInfo`);
-
-        if (response.Result) {
-            res.json({
-                success: true,
-                ...response.Result,
-                downloadUrl: `/api/files/${externalKey}`
-            });
-        } else {
-            throw new Error('Unexpected response from Caspio');
-        }
-    } catch (error) {
-        console.error('Error getting file info:', error.message);
-
-        if (error.response?.status === 404) {
-            res.status(404).json({
-                success: false,
-                error: 'File not found',
-                code: 'FILE_NOT_FOUND'
-            });
-        } else {
-            res.status(500).json({
-                success: false,
-                error: 'Failed to get file info',
-                code: 'INFO_FAILED'
-            });
-        }
-    }
-});
-
-/**
- * DELETE /api/files/:externalKey
- * Delete a file from Caspio
- */
-router.delete('/files/:externalKey', async (req, res) => {
-    try {
-        const { externalKey } = req.params;
-
-        // Delete file from Caspio
-        await makeCaspioV3Request('delete', `/files/${externalKey}`);
-
-        console.log(`File deleted successfully: ${externalKey}`);
-        res.json({
-            success: true,
-            message: 'File deleted successfully',
-            externalKey
-        });
-    } catch (error) {
-        console.error('Error deleting file:', error.message);
-
-        if (error.response?.status === 404) {
-            res.status(404).json({
-                success: false,
-                error: 'File not found',
-                code: 'FILE_NOT_FOUND'
-            });
-        } else {
-            res.status(500).json({
-                success: false,
-                error: 'Failed to delete file',
-                code: 'DELETE_FAILED'
-            });
-        }
-    }
-});
-
-/**
- * POST /api/quote-items-with-file
- * Create a quote item with optional file upload
- * If ImageUpload field contains base64 data, uploads file first
- */
-router.post('/quote-items-with-file', async (req, res) => {
-    try {
-        const quoteData = { ...req.body };
-
-        // Check if ImageUpload contains base64 data
-        if (quoteData.ImageUpload && quoteData.ImageUpload.startsWith('data:')) {
-            console.log('Detected base64 image in ImageUpload field, uploading to Caspio...');
-
-            // Generate filename from QuoteID or use default
-            const fileName = `${quoteData.QuoteID || 'quote'}_${Date.now()}.${
-                quoteData.ImageUpload.includes('png') ? 'png' : 'jpg'
-            }`;
-
-            try {
-                // Use shared upload service
-                const uploadResult = await uploadFileToCaspio(fileName, quoteData.ImageUpload, 'Quote item image');
-
-                if (uploadResult.success) {
-                    console.log(`File uploaded: ${uploadResult.externalKey}`);
-
-                    // Replace ImageUpload with ExternalKey
-                    quoteData.Image_Upload = uploadResult.externalKey;
-                    delete quoteData.ImageUpload;
-
-                    // Add file info to response
-                    quoteData._uploadedFile = {
-                        externalKey: uploadResult.externalKey,
-                        fileName: uploadResult.fileName,
-                        size: uploadResult.size
-                    };
-                } else {
-                    throw new Error('Failed to upload file');
-                }
-            } catch (uploadError) {
-                console.error('Failed to upload file:', uploadError.message);
-                return res.status(400).json({
-                    success: false,
-                    error: `Failed to upload image: ${uploadError.message}`,
-                    code: 'FILE_UPLOAD_FAILED'
-                });
-            }
-        }
-
-        // Now create the quote item with the ExternalKey reference
-        // This would call your existing quote_items endpoint
-        // For now, we'll just return the prepared data
-        res.json({
-            success: true,
-            message: 'Quote item prepared with file upload',
-            data: quoteData,
-            note: 'TODO: Implement actual quote_items table insertion'
-        });
-
-    } catch (error) {
-        console.error('Error creating quote item with file:', error.message);
-        res.status(500).json({
-            success: false,
-            error: error.message || 'Failed to create quote item',
-            code: 'QUOTE_ITEM_FAILED'
-        });
-    }
-});
-
+// File Upload API Routes for Caspio Files API v3
+// Handles document uploads for Christmas Bundle and other applications
+const express = require('express');
+const router = express.Router();
+const axios = require('axios');
+const FormData = require('form-data');
+const fs = require('fs');
+const path = require('path');
+const os = require('os');
+const config = require('../../config');
+
+// Import shared upload service
+const { uploadFileToCaspio, validateFile, extractMimeType } = require('../../lib/file-upload-service');
+
+// Configuration
+const MAX_FILE_SIZE = 20 * 1024 * 1024; // 20MB
+const ALLOWED_TYPES = [
+    // Images
+    'image/png',
+    'image/jpeg',
+    'image/jpg',
+    'image/gif',
+    'image/svg+xml',
+    'image/webp',
+
+    // Documents
+    'application/pdf',
+
+    // Design Files
+    'application/postscript',        // AI (Adobe Illustrator)
+    'application/illustrator',       // AI alternate
+    'image/vnd.adobe.photoshop',    // PSD (Photoshop)
+    'application/x-photoshop',       // PSD alternate
+    'image/x-eps',                   // EPS files
+    'application/eps',               // EPS alternate
+    'application/x-indesign',        // INDD (InDesign)
+
+    // Vector Files
+    'application/vnd.corel-draw',   // CDR (CorelDRAW)
+
+    // Office Documents
+    'application/vnd.openxmlformats-officedocument.wordprocessingml.document', // DOCX
+    'application/vnd.openxmlformats-officedocument.spreadsheetml.sheet',      // XLSX
+    'application/msword',            // DOC
+    'application/vnd.ms-excel',      // XLS
+
+    // Compressed Files
+    'application/zip',
+    'application/x-rar-compressed',
+    'application/x-zip-compressed'
+];
+
+// Get Caspio v3 API URL
+const caspioV3BaseUrl = config.caspio.apiV3BaseUrl;
+const artworkFolderKey = config.caspio.artworkFolderKey;
+
+// Simple token cache to avoid circular dependency
+let caspioAccessToken = null;
+let tokenExpiryTime = 0;
+
+// Get Caspio access token with caching
+async function getCaspioAccessToken() {
+    const now = Math.floor(Date.now() / 1000);
+    const bufferSeconds = 60;
+
+    if (caspioAccessToken && now < (tokenExpiryTime - bufferSeconds)) {
+        return caspioAccessToken;
+    }
+
+    console.log("Files route: Requesting new Caspio access token...");
+    try {
+        const response = await axios.post(config.caspio.tokenUrl, new URLSearchParams({
+            'grant_type': 'client_credentials',
+            'client_id': config.caspio.clientId,
+            'client_secret': config.caspio.clientSecret
+        }), {
+            headers: { 'Content-Type': 'application/x-www-form-urlencoded' },
+            timeout: 15000
+        });
+
+        if (response.data && response.data.access_token) {
+            caspioAccessToken = response.data.access_token;
+            tokenExpiryTime = now + response.data.expires_in;
+            console.log("Files route: Token obtained successfully");
+            return caspioAccessToken;
+        } else {
+            throw new Error("Invalid response from token endpoint");
+        }
+    } catch (error) {
+        console.error("Files route: Error getting Caspio token:", error.message);
+        caspioAccessToken = null;
+        tokenExpiryTime = 0;
+        throw new Error("Could not obtain Caspio access token");
+    }
+}
+
+// --- Helper Functions ---
+// Note: validateFile, extractMimeType, and createFormDataFromBase64 are now imported from file-upload-service
+// Token management kept local to avoid circular dependencies
+
+// --- API Endpoints ---
+
+/**
+ * POST /api/files/upload
+ * Upload a file from base64 data to Caspio Files API
+ * Now uses shared upload service for consistency
+ */
+router.post('/files/upload', async (req, res) => {
+    try {
+        const { fileName, fileData, description } = req.body;
+
+        // Use shared service for upload
+        const result = await uploadFileToCaspio(fileName, fileData, description);
+
+        res.json(result);
+
+    } catch (error) {
+        console.error('[File Upload Route] Error in upload endpoint:', {
+            message: error.message,
+            stack: error.stack,
+            code: error.code
+        });
+
+        // Handle specific errors
+        if (error.message.includes('too large')) {
+            res.status(413).json({
+                success: false,
+                error: error.message,
+                code: 'FILE_TOO_LARGE'
+            });
+        } else if (error.message.includes('Invalid file type') || error.message.includes('not allowed')) {
+            res.status(400).json({
+                success: false,
+                error: error.message,
+                code: 'INVALID_FILE_TYPE'
+            });
+        } else if (error.message.includes('Missing required fields')) {
+            res.status(400).json({
+                success: false,
+                error: error.message,
+                code: 'MISSING_FIELDS'
+            });
+        } else if (error.response?.status === 409) {
+            res.status(409).json({
+                success: false,
+                error: 'A file with this name already exists in the Artwork folder',
+                code: 'FILE_EXISTS'
+            });
+        } else if (error.response?.status === 404) {
+            res.status(500).json({
+                success: false,
+                error: 'Artwork folder not found. Please check configuration',
+                code: 'FOLDER_NOT_FOUND'
+            });
+        } else {
+            res.status(500).json({
+                success: false,
+                error: error.message || 'Failed to upload file',
+                code: 'UPLOAD_FAILED'
+            });
+        }
+    }
+});
+
+/**
+ * GET /api/files/:externalKey
+ * Retrieve a file from Caspio by its ExternalKey
+ */
+router.get('/files/:externalKey', async (req, res) => {
+    try {
+        const { externalKey } = req.params;
+
+        // Get file from Caspio
+        const token = await getCaspioAccessToken();
+        const url = `${caspioV3BaseUrl}/files/${externalKey}`;
+
+        const response = await axios({
+            method: 'get',
+            url,
+            headers: {
+                'Authorization': `Bearer ${token}`,
+                'Accept': '*/*'
+            },
+            responseType: 'stream'
+        });
+
+        // Forward headers from Caspio
+        if (response.headers['content-type']) {
+            res.setHeader('Content-Type', response.headers['content-type']);
+        }
+        if (response.headers['content-disposition']) {
+            res.setHeader('Content-Disposition', response.headers['content-disposition']);
+        }
+        if (response.headers['filename']) {
+            res.setHeader('Filename', response.headers['filename']);
+        }
+
+        // Stream the file to the client
+        response.data.pipe(res);
+
+    } catch (error) {
+        console.error('Error retrieving file:', error.message);
+
+        if (error.response?.status === 404) {
+            res.status(404).json({
+                success: false,
+                error: 'File not found',
+                code: 'FILE_NOT_FOUND'
+            });
+        } else {
+            res.status(500).json({
+                success: false,
+                error: 'Failed to retrieve file',
+                code: 'RETRIEVAL_FAILED'
+            });
+        }
+    }
+});
+
+/**
+ * GET /api/files/:externalKey/info
+ * Get file metadata without downloading the file
+ */
+router.get('/files/:externalKey/info', async (req, res) => {
+    try {
+        const { externalKey } = req.params;
+
+        // Get file info from Caspio
+        const response = await makeCaspioV3Request('get', `/files/${externalKey}/fileInfo`);
+
+        if (response.Result) {
+            res.json({
+                success: true,
+                ...response.Result,
+                downloadUrl: `/api/files/${externalKey}`
+            });
+        } else {
+            throw new Error('Unexpected response from Caspio');
+        }
+    } catch (error) {
+        console.error('Error getting file info:', error.message);
+
+        if (error.response?.status === 404) {
+            res.status(404).json({
+                success: false,
+                error: 'File not found',
+                code: 'FILE_NOT_FOUND'
+            });
+        } else {
+            res.status(500).json({
+                success: false,
+                error: 'Failed to get file info',
+                code: 'INFO_FAILED'
+            });
+        }
+    }
+});
+
+/**
+ * DELETE /api/files/:externalKey
+ * Delete a file from Caspio
+ */
+router.delete('/files/:externalKey', async (req, res) => {
+    try {
+        const { externalKey } = req.params;
+
+        // Delete file from Caspio
+        await makeCaspioV3Request('delete', `/files/${externalKey}`);
+
+        console.log(`File deleted successfully: ${externalKey}`);
+        res.json({
+            success: true,
+            message: 'File deleted successfully',
+            externalKey
+        });
+    } catch (error) {
+        console.error('Error deleting file:', error.message);
+
+        if (error.response?.status === 404) {
+            res.status(404).json({
+                success: false,
+                error: 'File not found',
+                code: 'FILE_NOT_FOUND'
+            });
+        } else {
+            res.status(500).json({
+                success: false,
+                error: 'Failed to delete file',
+                code: 'DELETE_FAILED'
+            });
+        }
+    }
+});
+
+/**
+ * POST /api/quote-items-with-file
+ * Create a quote item with optional file upload
+ * If ImageUpload field contains base64 data, uploads file first
+ */
+router.post('/quote-items-with-file', async (req, res) => {
+    try {
+        const quoteData = { ...req.body };
+
+        // Check if ImageUpload contains base64 data
+        if (quoteData.ImageUpload && quoteData.ImageUpload.startsWith('data:')) {
+            console.log('Detected base64 image in ImageUpload field, uploading to Caspio...');
+
+            // Generate filename from QuoteID or use default
+            const fileName = `${quoteData.QuoteID || 'quote'}_${Date.now()}.${
+                quoteData.ImageUpload.includes('png') ? 'png' : 'jpg'
+            }`;
+
+            try {
+                // Use shared upload service
+                const uploadResult = await uploadFileToCaspio(fileName, quoteData.ImageUpload, 'Quote item image');
+
+                if (uploadResult.success) {
+                    console.log(`File uploaded: ${uploadResult.externalKey}`);
+
+                    // Replace ImageUpload with ExternalKey
+                    quoteData.Image_Upload = uploadResult.externalKey;
+                    delete quoteData.ImageUpload;
+
+                    // Add file info to response
+                    quoteData._uploadedFile = {
+                        externalKey: uploadResult.externalKey,
+                        fileName: uploadResult.fileName,
+                        size: uploadResult.size
+                    };
+                } else {
+                    throw new Error('Failed to upload file');
+                }
+            } catch (uploadError) {
+                console.error('Failed to upload file:', uploadError.message);
+                return res.status(400).json({
+                    success: false,
+                    error: `Failed to upload image: ${uploadError.message}`,
+                    code: 'FILE_UPLOAD_FAILED'
+                });
+            }
+        }
+
+        // Now create the quote item with the ExternalKey reference
+        // This would call your existing quote_items endpoint
+        // For now, we'll just return the prepared data
+        res.json({
+            success: true,
+            message: 'Quote item prepared with file upload',
+            data: quoteData,
+            note: 'TODO: Implement actual quote_items table insertion'
+        });
+
+    } catch (error) {
+        console.error('Error creating quote item with file:', error.message);
+        res.status(500).json({
+            success: false,
+            error: error.message || 'Failed to create quote item',
+            code: 'QUOTE_ITEM_FAILED'
+        });
+    }
+});
+
 module.exports = router;