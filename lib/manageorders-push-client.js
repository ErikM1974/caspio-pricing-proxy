--- conflicted
+++ resolved
@@ -457,13 +457,7 @@
       console.error(`[File Upload] Failed to upload ${file.fileName}:`, {
         message: error.message,
         status: error.response?.status,
-<<<<<<< HEAD
-        statusText: error.response?.statusText,
-        data: error.response?.data,
-        headers: error.response?.headers
-=======
         data: error.response?.data
->>>>>>> dcd7c5d3
       });
       // Continue with other files even if one fails
     }
