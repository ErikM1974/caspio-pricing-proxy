--- conflicted
+++ resolved
@@ -1,3129 +1,1506 @@
-<<<<<<< HEAD
-{
-	"info": {
-		"_postman_id": "6ece08ff-b668-4081-a062-cb02a2931869",
-		"name": "NWCA Production API - Complete",
-		"description": "Complete API collection for Northwest Custom Apparel. Includes all production endpoints with enhanced product search, cart management, pricing, orders, and more. Keep this updated when adding new endpoints!",
-		"schema": "https://schema.getpostman.com/json/collection/v2.1.0/collection.json",
-		"_exporter_id": "27149873",
-		"_collection_link": "https://erik-mehar.postman.co/workspace/Erik-Mehar-Workspace~60158e94-65f8-40b7-8a22-4e577afe3464/collection/27149873-6ece08ff-b668-4081-a062-cb02a2931869?action=share&source=collection_link&creator=27149873"
-	},
-	"item": [
-		{
-			"name": "🎨 Art & Invoicing",
-			"item": [
-				{
-					"name": "Get Art Requests",
-					"request": {
-						"method": "GET",
-						"header": [],
-						"url": {
-							"raw": "{{baseUrl}}/api/artrequests?limit=10",
-							"host": [
-								"{{baseUrl}}"
-							],
-							"path": [
-								"api",
-								"artrequests"
-							],
-							"query": [
-								{
-									"key": "limit",
-									"value": "10",
-									"description": "Number of records to return"
-								}
-							]
-						},
-						"description": "Get list of art requests. Filter by status, company, or sales rep."
-					},
-					"response": []
-				},
-				{
-					"name": "Get Art Invoices",
-					"request": {
-						"method": "GET",
-						"header": [],
-						"url": {
-							"raw": "{{baseUrl}}/api/art-invoices?limit=10",
-							"host": [
-								"{{baseUrl}}"
-							],
-							"path": [
-								"api",
-								"art-invoices"
-							],
-							"query": [
-								{
-									"key": "limit",
-									"value": "10"
-								}
-							]
-						},
-						"description": "Get list of art invoices. Shows all invoices with status, customer, and balance info."
-					},
-					"response": []
-				},
-				{
-					"name": "Create Art Invoice",
-					"request": {
-						"method": "POST",
-						"header": [
-							{
-								"key": "Content-Type",
-								"value": "application/json"
-							}
-						],
-						"body": {
-							"mode": "raw",
-							"raw": "{\n  \"InvoiceID\": \"ART-{{$timestamp}}\",\n  \"ArtRequestID\": \"52503\",\n  \"CustomerName\": \"Test Customer\",\n  \"CustomerEmail\": \"customer@example.com\",\n  \"ProjectName\": \"Logo Design\",\n  \"TimeSpent\": 2.5,\n  \"HourlyRate\": 75,\n  \"Status\": \"Draft\"\n}"
-						},
-						"url": {
-							"raw": "{{baseUrl}}/api/art-invoices",
-							"host": [
-								"{{baseUrl}}"
-							],
-							"path": [
-								"api",
-								"art-invoices"
-							]
-						},
-						"description": "Create a new art invoice. Links to art request and tracks time/billing."
-					},
-					"response": []
-				},
-				{
-					"name": "Get DesignNotes",
-					"request": {
-						"method": "GET",
-						"header": []
-					},
-					"response": []
-				},
-				{
-					"name": "Update Art Request",
-					"request": {
-						"method": "PUT",
-						"header": [
-							{
-								"key": "Content-Type",
-								"value": "application/json"
-							}
-						],
-						"url": {
-							"raw": "{{baseUrl}}/api/artrequests/{{id}}",
-							"host": [
-								"{{baseUrl}}"
-							],
-							"path": [
-								"api",
-								"artrequests",
-								"{{id}}"
-							]
-						},
-						"description": "Update existing art request. Accepts any fields from the ArtRequests table.",
-						"body": {
-							"mode": "raw",
-							"raw": "{\n  \"Status\": \"Completed\",\n  \"Invoiced\": true,\n  \"Invoiced_Date\": \"2025-01-15\"\n}"
-						}
-					},
-					"response": []
-				},
-				{
-					"name": "Delete Art Request",
-					"request": {
-						"method": "DELETE",
-						"header": [],
-						"url": {
-							"raw": "{{baseUrl}}/api/artrequests/{{id}}",
-							"host": [
-								"{{baseUrl}}"
-							],
-							"path": [
-								"api",
-								"artrequests",
-								"{{id}}"
-							]
-						},
-						"description": "Delete art request by ID"
-					},
-					"response": []
-				},
-				{
-					"name": "Create Art Request",
-					"request": {
-						"method": "POST",
-						"header": [
-							{
-								"key": "Content-Type",
-								"value": "application/json"
-							}
-						],
-						"url": {
-							"raw": "{{baseUrl}}/api/artrequests",
-							"host": [
-								"{{baseUrl}}"
-							],
-							"path": [
-								"api",
-								"artrequests"
-							]
-						},
-						"description": "Create new art request. Accepts any fields from the ArtRequests table.",
-						"body": {
-							"mode": "raw",
-							"raw": "{\n  \"CompanyName\": \"Test Company\",\n  \"Status\": \"In Progress\",\n  \"CustomerServiceRep\": \"John Doe\",\n  \"Priority\": \"High\",\n  \"Mockup\": true,\n  \"GarmentStyle\": \"PC61\",\n  \"GarmentColor\": \"Navy\",\n  \"NOTES\": \"Rush order - need by Friday\"\n}"
-						}
-					},
-					"response": []
-				}
-			],
-			"description": "Art request and invoice management system"
-		},
-		{
-			"name": "💰 Pricing & Costs",
-			"item": [
-				{
-					"name": "Get Pricing Tiers",
-					"request": {
-						"method": "GET",
-						"header": [],
-						"url": {
-							"raw": "{{baseUrl}}/api/pricing-tiers?method={{method}}",
-							"host": [
-								"{{baseUrl}}"
-							],
-							"path": [
-								"api",
-								"pricing-tiers"
-							],
-							"query": [
-								{
-									"key": "method",
-									"value": "{{method}}",
-									"description": "Decoration method: DTG, EMB, CAP, ScreenPrint, DTF, EMB-AL, CAP-AL"
-								}
-							]
-						},
-						"description": "Get quantity pricing tiers for a decoration method. Shows price breaks at different quantities."
-					},
-					"response": []
-				},
-				{
-					"name": "Get Base Item Costs",
-					"request": {
-						"method": "GET",
-						"header": [],
-						"url": {
-							"raw": "{{baseUrl}}/api/base-item-costs?styleNumber={{styleNumber}}",
-							"host": [
-								"{{baseUrl}}"
-							],
-							"path": [
-								"api",
-								"base-item-costs"
-							],
-							"query": [
-								{
-									"key": "styleNumber",
-									"value": "{{styleNumber}}"
-								}
-							]
-						},
-						"description": "Get blank garment cost by size. Returns base price before decoration."
-					},
-					"response": []
-				},
-				{
-					"name": "Get Size Pricing",
-					"request": {
-						"method": "GET",
-						"header": [],
-						"url": {
-							"raw": "{{baseUrl}}/api/size-pricing?styleNumber={{styleNumber}}",
-							"host": [
-								"{{baseUrl}}"
-							],
-							"path": [
-								"api",
-								"size-pricing"
-							],
-							"query": [
-								{
-									"key": "styleNumber",
-									"value": "{{styleNumber}}"
-								}
-							]
-						},
-						"description": "Get comprehensive size pricing including upcharges for extended sizes (2XL, 3XL, etc)."
-					},
-					"response": []
-				},
-				{
-					"name": "Get Max Prices by Style",
-					"request": {
-						"method": "GET",
-						"header": [],
-						"url": {
-							"raw": "{{baseUrl}}/api/max-prices-by-style?styleNumber={{styleNumber}}",
-							"host": [
-								"{{baseUrl}}"
-							],
-							"path": [
-								"api",
-								"max-prices-by-style"
-							],
-							"query": [
-								{
-									"key": "styleNumber",
-									"value": "{{styleNumber}}"
-								}
-							]
-						},
-						"description": "Get highest price per size across all colors. Used for 'Starting at' pricing."
-					},
-					"response": []
-				},
-				{
-					"name": "Get Pricing Bundle",
-					"request": {
-						"method": "GET",
-						"header": [],
-						"url": {
-							"raw": "{{baseUrl}}/api/pricing-bundle?method={{method}}&styleNumber={{styleNumber}}",
-							"host": [
-								"{{baseUrl}}"
-							],
-							"path": [
-								"api",
-								"pricing-bundle"
-							],
-							"query": [
-								{
-									"key": "method",
-									"value": "{{method}}",
-									"description": "DTG, EMB, CAP, ScreenPrint, DTF, EMB-AL (Additional Logo), CAP-AL (Cap Additional Logo)"
-								},
-								{
-									"key": "styleNumber",
-									"value": "{{styleNumber}}",
-									"description": "Optional for size-specific pricing"
-								}
-							]
-						},
-						"description": "Get complete pricing package for a decoration method. Includes all tiers, rules, and costs."
-					},
-					"response": []
-				},
-				{
-					"name": "Get Pricing Bundle - EMB Additional Logo",
-					"request": {
-						"method": "GET",
-						"header": [],
-						"url": {
-							"raw": "{{baseUrl}}/api/pricing-bundle?method=EMB-AL",
-							"host": [
-								"{{baseUrl}}"
-							],
-							"path": [
-								"api",
-								"pricing-bundle"
-							],
-							"query": [
-								{
-									"key": "method",
-									"value": "EMB-AL",
-									"description": "Embroidery Additional Logo pricing"
-								}
-							]
-						},
-						"description": "✅ DEPLOYED on Heroku (2025-09-04)\n\nGet embroidery additional logo pricing (beyond primary logo). Returns 4 tiers:\n- 1-23: $12.50\n- 24-47: $11.50\n- 48-71: $9.50\n- 72+: $8.50\n\nUsed for quotes requiring multiple embroidery locations."
-					},
-					"response": []
-				},
-				{
-					"name": "Get Pricing Bundle - CAP Additional Logo",
-					"request": {
-						"method": "GET",
-						"header": [],
-						"url": {
-							"raw": "{{baseUrl}}/api/pricing-bundle?method=CAP-AL",
-							"host": [
-								"{{baseUrl}}"
-							],
-							"path": [
-								"api",
-								"pricing-bundle"
-							],
-							"query": [
-								{
-									"key": "method",
-									"value": "CAP-AL",
-									"description": "Cap Additional Logo pricing"
-								}
-							]
-						},
-						"description": "✅ DEPLOYED on Heroku (2025-09-04)\n\nGet cap additional logo pricing (for additional locations on caps). Returns 4 tiers:\n- 1-23: $6.75\n- 24-47: $5.75\n- 48-71: $5.50\n- 72+: $5.25\n\nUsed for future cap embroidery applications."
-					},
-					"response": []
-				},
-				{
-					"name": "Get Embroidery Costs",
-					"request": {
-						"method": "GET",
-						"header": [],
-						"url": {
-							"raw": "{{baseUrl}}/api/embroidery-costs?itemType=Cap&stitchCount=8000",
-							"host": [
-								"{{baseUrl}}"
-							],
-							"path": [
-								"api",
-								"embroidery-costs"
-							],
-							"query": [
-								{
-									"key": "itemType",
-									"value": "Cap",
-									"description": "Cap or Standard"
-								},
-								{
-									"key": "stitchCount",
-									"value": "8000",
-									"description": "Number of stitches"
-								}
-							]
-						},
-						"description": "Get embroidery pricing based on stitch count and item type."
-					},
-					"response": []
-				},
-				{
-					"name": "Get DTG Costs",
-					"request": {
-						"method": "GET",
-						"header": [],
-						"url": {
-							"raw": "{{baseUrl}}/api/dtg-costs",
-							"host": [
-								"{{baseUrl}}"
-							],
-							"path": [
-								"api",
-								"dtg-costs"
-							]
-						},
-						"description": "Get all DTG (Direct to Garment) printing costs by location and size."
-					},
-					"response": []
-				},
-				{
-					"name": "Get DTG Product Bundle",
-					"request": {
-						"method": "GET",
-						"header": [],
-						"url": {
-							"raw": "{{baseUrl}}/api/dtg/product-bundle?styleNumber={{styleNumber}}&color={{color}}",
-							"host": [
-								"{{baseUrl}}"
-							],
-							"path": [
-								"api",
-								"dtg",
-								"product-bundle"
-							],
-							"query": [
-								{
-									"key": "styleNumber",
-									"value": "{{styleNumber}}",
-									"description": "Product style number (required)"
-								},
-								{
-									"key": "color",
-									"value": "{{color}}",
-									"description": "Specific color to focus on (optional)"
-								}
-							]
-						},
-						"description": "🚀 OPTIMIZED & TESTED: Get complete DTG bundle data in one request. ✅ DEPLOYED on Heroku and production tested (Aug 30, 2025). Combines product details, colors, pricing tiers, DTG costs, size-based pricing, and upcharges. Reduces 4 API calls to 1. Parameters: styleNumber (required), color (optional). Performance: ~0.5-1 second response, 5-minute cache."
-					},
-					"response": []
-				},
-				{
-					"name": "Get Screen Print Costs",
-					"request": {
-						"method": "GET",
-						"header": [],
-						"url": {
-							"raw": "{{baseUrl}}/api/screenprint-costs?costType=PrimaryLocation",
-							"host": [
-								"{{baseUrl}}"
-							],
-							"path": [
-								"api",
-								"screenprint-costs"
-							],
-							"query": [
-								{
-									"key": "costType",
-									"value": "PrimaryLocation",
-									"description": "PrimaryLocation or AdditionalLocation"
-								}
-							]
-						},
-						"description": "Get screen printing costs by number of colors and location type."
-					},
-					"response": []
-				},
-				{
-					"name": "Get Pricing Rules",
-					"request": {
-						"method": "GET",
-						"header": [],
-						"url": {
-							"raw": "{{baseUrl}}/api/pricing-rules?styleNumber={{styleNumber}}&method={{method}}",
-							"host": [
-								"{{baseUrl}}"
-							],
-							"path": [
-								"api",
-								"pricing-rules"
-							],
-							"query": [
-								{
-									"key": "styleNumber",
-									"value": "{{styleNumber}}"
-								},
-								{
-									"key": "method",
-									"value": "{{method}}"
-								}
-							]
-						},
-						"description": "Get pricing rules and markups for style/method combination."
-					},
-					"response": []
-				}
-			],
-			"description": "Product pricing, decoration costs, and pricing calculations"
-		},
-		{
-			"name": "🛍️ Product Search",
-			"item": [
-				{
-					"name": "Enhanced Product Search",
-					"request": {
-						"method": "GET",
-						"header": [],
-						"url": {
-							"raw": "{{baseUrl}}/api/products/search?q=polo&category=Polos&includeFacets=true&limit=24",
-							"host": [
-								"{{baseUrl}}"
-							],
-							"path": [
-								"api",
-								"products",
-								"search"
-							],
-							"query": [
-								{
-									"key": "q",
-									"value": "polo",
-									"description": "Search query across style, title, description, keywords, brand"
-								},
-								{
-									"key": "category",
-									"value": "Polos",
-									"description": "Filter by category (can be array: category[]=Polos&category[]=T-Shirts)"
-								},
-								{
-									"key": "brand",
-									"value": "",
-									"description": "Filter by brand (can be array)",
-									"disabled": true
-								},
-								{
-									"key": "color",
-									"value": "",
-									"description": "Filter by color (can be array)",
-									"disabled": true
-								},
-								{
-									"key": "size",
-									"value": "",
-									"description": "Filter by size (can be array)",
-									"disabled": true
-								},
-								{
-									"key": "minPrice",
-									"value": "10",
-									"description": "Minimum price filter",
-									"disabled": true
-								},
-								{
-									"key": "maxPrice",
-									"value": "50",
-									"description": "Maximum price filter",
-									"disabled": true
-								},
-								{
-									"key": "status",
-									"value": "Active",
-									"description": "Product status (Active/Discontinued/all)",
-									"disabled": true
-								},
-								{
-									"key": "sort",
-									"value": "price_asc",
-									"description": "Sort order (name_asc, name_desc, price_asc, price_desc, newest, oldest)",
-									"disabled": true
-								},
-								{
-									"key": "page",
-									"value": "1",
-									"description": "Page number",
-									"disabled": true
-								},
-								{
-									"key": "limit",
-									"value": "24",
-									"description": "Results per page (max 100)"
-								},
-								{
-									"key": "includeFacets",
-									"value": "true",
-									"description": "Include filter counts for UI"
-								}
-							]
-						},
-						"description": "🆕 Advanced product search with smart grouping by style, faceted filtering, and comprehensive product data. Groups multiple records by STYLE to eliminate duplicates and aggregates colors/sizes. Perfect for catalog search pages."
-					},
-					"response": []
-				},
-				{
-					"name": "Style Search",
-					"request": {
-						"method": "GET",
-						"header": [],
-						"url": {
-							"raw": "{{baseUrl}}/api/stylesearch?term=PC54",
-							"host": [
-								"{{baseUrl}}"
-							],
-							"path": [
-								"api",
-								"stylesearch"
-							],
-							"query": [
-								{
-									"key": "term",
-									"value": "PC54",
-									"description": "Search term (style number or name)"
-								}
-							]
-						},
-						"description": "Search products by style number or name. Returns autocomplete suggestions."
-					},
-					"response": []
-				},
-				{
-					"name": "Get Product Colors",
-					"request": {
-						"method": "GET",
-						"header": [],
-						"url": {
-							"raw": "{{baseUrl}}/api/product-colors?styleNumber={{styleNumber}}",
-							"host": [
-								"{{baseUrl}}"
-							],
-							"path": [
-								"api",
-								"product-colors"
-							],
-							"query": [
-								{
-									"key": "styleNumber",
-									"value": "{{styleNumber}}"
-								}
-							]
-						},
-						"description": "Get all available colors for a style. Used for color picker."
-					},
-					"response": []
-				},
-				{
-					"name": "Get Product Details",
-					"request": {
-						"method": "GET",
-						"header": [],
-						"url": {
-							"raw": "{{baseUrl}}/api/product-details?styleNumber={{styleNumber}}",
-							"host": [
-								"{{baseUrl}}"
-							],
-							"path": [
-								"api",
-								"product-details"
-							],
-							"query": [
-								{
-									"key": "styleNumber",
-									"value": "{{styleNumber}}"
-								}
-							]
-						},
-						"description": "Get complete product information including description, features, and specs."
-					},
-					"response": []
-				},
-				{
-					"name": "Check Inventory",
-					"request": {
-						"method": "GET",
-						"header": [],
-						"url": {
-							"raw": "{{baseUrl}}/api/inventory?styleNumber={{styleNumber}}",
-							"host": [
-								"{{baseUrl}}"
-							],
-							"path": [
-								"api",
-								"inventory"
-							],
-							"query": [
-								{
-									"key": "styleNumber",
-									"value": "{{styleNumber}}"
-								}
-							]
-						},
-						"description": "Check real-time inventory levels by size and color."
-					},
-					"response": []
-				},
-				{
-					"name": "Get Sizes by Style & Color",
-					"request": {
-						"method": "GET",
-						"header": [],
-						"url": {
-							"raw": "{{baseUrl}}/api/sizes-by-style-color?styleNumber={{styleNumber}}&color={{color}}",
-							"host": [
-								"{{baseUrl}}"
-							],
-							"path": [
-								"api",
-								"sizes-by-style-color"
-							],
-							"query": [
-								{
-									"key": "styleNumber",
-									"value": "{{styleNumber}}"
-								},
-								{
-									"key": "color",
-									"value": "{{color}}"
-								}
-							]
-						},
-						"description": "Get available sizes for specific style/color combination."
-					},
-					"response": []
-				},
-				{
-					"name": "Get Color Swatches",
-					"request": {
-						"method": "GET",
-						"header": [],
-						"url": {
-							"raw": "{{baseUrl}}/api/color-swatches?styleNumber={{styleNumber}}",
-							"host": [
-								"{{baseUrl}}"
-							],
-							"path": [
-								"api",
-								"color-swatches"
-							],
-							"query": [
-								{
-									"key": "styleNumber",
-									"value": "{{styleNumber}}"
-								}
-							]
-						},
-						"description": "Get color swatches with hex codes for visual display."
-					},
-					"response": []
-				},
-				{
-					"name": "Get Products by Brand",
-					"request": {
-						"method": "GET",
-						"header": [],
-						"url": {
-							"raw": "{{baseUrl}}/api/products-by-brand?brand=Port %26 Company",
-							"host": [
-								"{{baseUrl}}"
-							],
-							"path": [
-								"api",
-								"products-by-brand"
-							],
-							"query": [
-								{
-									"key": "brand",
-									"value": "Port & Company"
-								}
-							]
-						},
-						"description": "Get all products from a specific brand."
-					},
-					"response": []
-				},
-				{
-					"name": "Get Products by Category",
-					"request": {
-						"method": "GET",
-						"header": [],
-						"url": {
-							"raw": "{{baseUrl}}/api/products-by-category?category=T-Shirts",
-							"host": [
-								"{{baseUrl}}"
-							],
-							"path": [
-								"api",
-								"products-by-category"
-							],
-							"query": [
-								{
-									"key": "category",
-									"value": "T-Shirts"
-								}
-							]
-						},
-						"description": "Get all products in a category."
-					},
-					"response": []
-				},
-				{
-					"name": "Get All Brands",
-					"request": {
-						"method": "GET",
-						"header": [],
-						"url": {
-							"raw": "{{baseUrl}}/api/all-brands",
-							"host": [
-								"{{baseUrl}}"
-							],
-							"path": [
-								"api",
-								"all-brands"
-							]
-						},
-						"description": "Get list of all available brands."
-					},
-					"response": []
-				},
-				{
-					"name": "Get All Categories",
-					"request": {
-						"method": "GET",
-						"header": [],
-						"url": {
-							"raw": "{{baseUrl}}/api/all-categories",
-							"host": [
-								"{{baseUrl}}"
-							],
-							"path": [
-								"api",
-								"all-categories"
-							]
-						},
-						"description": "Get list of all product categories."
-					},
-					"response": []
-				},
-				{
-					"name": "Get All Subcategories",
-					"request": {
-						"method": "GET",
-						"header": [],
-						"url": {
-							"raw": "{{baseUrl}}/api/all-subcategories",
-							"host": [
-								"{{baseUrl}}"
-							],
-							"path": [
-								"api",
-								"all-subcategories"
-							]
-						},
-						"description": "Get list of all product subcategories."
-					},
-					"response": []
-				},
-				{
-					"name": "Get Product Search Index",
-					"request": {
-						"method": "GET",
-						"header": []
-					},
-					"response": []
-				}
-			],
-			"description": "Find products, colors, sizes, and check inventory"
-		},
-		{
-			"name": "📊 Pricing Matrix",
-			"item": [
-				{
-					"name": "Get All Pricing Matrices",
-					"request": {
-						"method": "GET",
-						"header": [],
-						"url": {
-							"raw": "{{baseUrl}}/api/pricing-matrix",
-							"host": [
-								"{{baseUrl}}"
-							],
-							"path": [
-								"api",
-								"pricing-matrix"
-							]
-						},
-						"description": "Get all saved pricing configurations. Filter by session, style, color, or method."
-					},
-					"response": []
-				},
-				{
-					"name": "Create Pricing Matrix",
-					"request": {
-						"method": "POST",
-						"header": [
-							{
-								"key": "Content-Type",
-								"value": "application/json"
-							}
-						],
-						"body": {
-							"mode": "raw",
-							"raw": "{\n  \"SessionID\": \"{{sessionId}}\",\n  \"StyleNumber\": \"PC54\",\n  \"Color\": \"Red\",\n  \"EmbellishmentType\": \"DTG\",\n  \"TierStructure\": {\n    \"tiers\": [\n      {\"min\": 24, \"max\": 47, \"label\": \"24-47\"},\n      {\"min\": 48, \"max\": 71, \"label\": \"48-71\"},\n      {\"min\": 72, \"max\": 999, \"label\": \"72+\"}\n    ]\n  },\n  \"PriceMatrix\": {\n    \"24-47\": {\n      \"S\": 15.99,\n      \"M\": 15.99,\n      \"L\": 15.99,\n      \"XL\": 15.99,\n      \"2XL\": 17.99\n    },\n    \"48-71\": {\n      \"S\": 14.99,\n      \"M\": 14.99,\n      \"L\": 14.99,\n      \"XL\": 14.99,\n      \"2XL\": 16.99\n    },\n    \"72+\": {\n      \"S\": 13.99,\n      \"M\": 13.99,\n      \"L\": 13.99,\n      \"XL\": 13.99,\n      \"2XL\": 15.99\n    }\n  }\n}"
-						},
-						"url": {
-							"raw": "{{baseUrl}}/api/pricing-matrix",
-							"host": [
-								"{{baseUrl}}"
-							],
-							"path": [
-								"api",
-								"pricing-matrix"
-							]
-						},
-						"description": "Save custom pricing with quantity tiers for a product/decoration combo."
-					},
-					"response": []
-				},
-				{
-					"name": "Lookup Pricing Matrix",
-					"request": {
-						"method": "GET",
-						"header": [],
-						"url": {
-							"raw": "{{baseUrl}}/api/pricing-matrix/lookup?styleNumber={{styleNumber}}&color={{color}}&embellishmentType={{method}}&sessionID={{sessionId}}",
-							"host": [
-								"{{baseUrl}}"
-							],
-							"path": [
-								"api",
-								"pricing-matrix",
-								"lookup"
-							],
-							"query": [
-								{
-									"key": "styleNumber",
-									"value": "{{styleNumber}}"
-								},
-								{
-									"key": "color",
-									"value": "{{color}}"
-								},
-								{
-									"key": "embellishmentType",
-									"value": "{{method}}"
-								},
-								{
-									"key": "sessionID",
-									"value": "{{sessionId}}"
-								}
-							]
-						},
-						"description": "Check if pricing exists for specific product/color/decoration combo."
-					},
-					"response": []
-				}
-			],
-			"description": "Save and retrieve custom pricing configurations"
-		},
-		{
-			"name": "🛒 Cart Management",
-			"item": [
-				{
-					"name": "Get Cart Sessions",
-					"request": {
-						"method": "GET",
-						"header": [],
-						"url": {
-							"raw": "{{baseUrl}}/api/cart-sessions",
-							"host": [
-								"{{baseUrl}}"
-							],
-							"path": [
-								"api",
-								"cart-sessions"
-							]
-						},
-						"description": "Get all cart sessions. Each session represents one customer's cart."
-					},
-					"response": []
-				},
-				{
-					"name": "Create Cart Session",
-					"request": {
-						"method": "POST",
-						"header": [
-							{
-								"key": "Content-Type",
-								"value": "application/json"
-							}
-						],
-						"body": {
-							"mode": "raw",
-							"raw": "{\n  \"SessionID\": \"{{$guid}}\",\n  \"CustomerEmail\": \"customer@example.com\",\n  \"CustomerName\": \"John Doe\",\n  \"Status\": \"Active\"\n}"
-						},
-						"url": {
-							"raw": "{{baseUrl}}/api/cart-sessions",
-							"host": [
-								"{{baseUrl}}"
-							],
-							"path": [
-								"api",
-								"cart-sessions"
-							]
-						},
-						"description": "Create new cart session for a customer."
-					},
-					"response": []
-				},
-				{
-					"name": "Get Cart Items",
-					"request": {
-						"method": "GET",
-						"header": [],
-						"url": {
-							"raw": "{{baseUrl}}/api/cart-items",
-							"host": [
-								"{{baseUrl}}"
-							],
-							"path": [
-								"api",
-								"cart-items"
-							]
-						},
-						"description": "Get all cart items across all sessions."
-					},
-					"response": []
-				},
-				{
-					"name": "Add Cart Item",
-					"request": {
-						"method": "POST",
-						"header": [
-							{
-								"key": "Content-Type",
-								"value": "application/json"
-							}
-						],
-						"body": {
-							"mode": "raw",
-							"raw": "{\n  \"SessionID\": \"{{sessionId}}\",\n  \"ProductID\": \"PC54-Red\",\n  \"StyleNumber\": \"PC54\",\n  \"Color\": \"Red\",\n  \"Quantity\": 50,\n  \"DecorationMethod\": \"DTG\",\n  \"PrintLocations\": \"Front\"\n}"
-						},
-						"url": {
-							"raw": "{{baseUrl}}/api/cart-items",
-							"host": [
-								"{{baseUrl}}"
-							],
-							"path": [
-								"api",
-								"cart-items"
-							]
-						},
-						"description": "Add product to cart. Requires ProductID and SessionID."
-					},
-					"response": []
-				},
-				{
-					"name": "Get Cart Item Sizes",
-					"request": {
-						"method": "GET",
-						"header": [],
-						"url": {
-							"raw": "{{baseUrl}}/api/cart-item-sizes",
-							"host": [
-								"{{baseUrl}}"
-							],
-							"path": [
-								"api",
-								"cart-item-sizes"
-							]
-						},
-						"description": "Get size breakdown for cart items (e.g., 10 Small, 15 Medium)."
-					},
-					"response": []
-				}
-			],
-			"description": "Shopping cart sessions and items"
-		},
-		{
-			"name": "📝 Quote System",
-			"item": [
-				{
-					"name": "Get Quote Sessions",
-					"request": {
-						"method": "GET",
-						"header": [],
-						"url": {
-							"raw": "{{baseUrl}}/api/quote_sessions",
-							"host": [
-								"{{baseUrl}}"
-							],
-							"path": [
-								"api",
-								"quote_sessions"
-							]
-						},
-						"description": "Get all quote sessions. Formal quotes with terms and expiration."
-					},
-					"response": []
-				},
-				{
-					"name": "Get Quote Items",
-					"request": {
-						"method": "GET",
-						"header": [],
-						"url": {
-							"raw": "{{baseUrl}}/api/quote_items",
-							"host": [
-								"{{baseUrl}}"
-							],
-							"path": [
-								"api",
-								"quote_items"
-							]
-						},
-						"description": "Get all quote line items with pricing details."
-					},
-					"response": []
-				},
-				{
-					"name": "Get Quote Analytics",
-					"request": {
-						"method": "GET",
-						"header": [],
-						"url": {
-							"raw": "{{baseUrl}}/api/quote_analytics",
-							"host": [
-								"{{baseUrl}}"
-							],
-							"path": [
-								"api",
-								"quote_analytics"
-							]
-						},
-						"description": "Track quote views, modifications, and conversion metrics."
-					},
-					"response": []
-				}
-			],
-			"description": "Formal quotes with expiration and tracking"
-		},
-		{
-			"name": "📦 Orders & Customers",
-			"item": [
-				{
-					"name": "Get Orders",
-					"request": {
-						"method": "GET",
-						"header": [],
-						"url": {
-							"raw": "{{baseUrl}}/api/orders",
-							"host": [
-								"{{baseUrl}}"
-							],
-							"path": [
-								"api",
-								"orders"
-							]
-						},
-						"description": "Get all orders. Shows production status and tracking info."
-					},
-					"response": []
-				},
-				{
-					"name": "Get Order ODBC Data",
-					"request": {
-						"method": "GET",
-						"header": [],
-						"url": {
-							"raw": "{{baseUrl}}/api/order-odbc?limit=100",
-							"host": [
-								"{{baseUrl}}"
-							],
-							"path": [
-								"api",
-								"order-odbc"
-							],
-							"query": [
-								{
-									"key": "limit",
-									"value": "100"
-								}
-							]
-						},
-						"description": "Get detailed order records from ODBC connection."
-					},
-					"response": []
-				},
-				{
-					"name": "Get Customers",
-					"request": {
-						"method": "GET",
-						"header": [],
-						"url": {
-							"raw": "{{baseUrl}}/api/customers",
-							"host": [
-								"{{baseUrl}}"
-							],
-							"path": [
-								"api",
-								"customers"
-							]
-						},
-						"description": "Get all customer records with contact info."
-					},
-					"response": []
-				}
-			],
-			"description": "Order management and customer records"
-		},
-		{
-			"name": "📈 Dashboard & Reports",
-			"item": [
-				{
-					"name": "Order Dashboard",
-					"request": {
-						"method": "GET",
-						"header": [],
-						"url": {
-							"raw": "{{baseUrl}}/api/order-dashboard?days=7",
-							"host": [
-								"{{baseUrl}}"
-							],
-							"path": [
-								"api",
-								"order-dashboard"
-							],
-							"query": [
-								{
-									"key": "days",
-									"value": "7",
-									"description": "Number of days to look back"
-								},
-								{
-									"key": "includeDetails",
-									"value": "false",
-									"description": "Include order list",
-									"disabled": true
-								}
-							]
-						},
-						"description": "Get order metrics, sales by rep, shipping status. Pre-calculated for performance."
-					},
-					"response": []
-				},
-				{
-					"name": "Staff Announcements",
-					"request": {
-						"method": "GET",
-						"header": [],
-						"url": {
-							"raw": "{{baseUrl}}/api/staff-announcements",
-							"host": [
-								"{{baseUrl}}"
-							],
-							"path": [
-								"api",
-								"staff-announcements"
-							]
-						},
-						"description": "Get current staff announcements and updates."
-					},
-					"response": []
-				},
-				{
-					"name": "Production Schedules",
-					"request": {
-						"method": "GET",
-						"header": [],
-						"url": {
-							"raw": "{{baseUrl}}/api/production-schedules?limit=10",
-							"host": [
-								"{{baseUrl}}"
-							],
-							"path": [
-								"api",
-								"production-schedules"
-							],
-							"query": [
-								{
-									"key": "limit",
-									"value": "10"
-								}
-							]
-						},
-						"description": "Get production availability dates for all decoration methods."
-					},
-					"response": []
-				}
-			],
-			"description": "Business metrics and operational data"
-		},
-		{
-			"name": "⚙️ Utilities",
-			"item": [
-				{
-					"name": "Health Check",
-					"request": {
-						"method": "GET",
-						"header": [],
-						"url": {
-							"raw": "{{baseUrl}}/api/health",
-							"host": [
-								"{{baseUrl}}"
-							],
-							"path": [
-								"api",
-								"health"
-							]
-						},
-						"description": "Check API health, Caspio connection, and system info."
-					},
-					"response": []
-				},
-				{
-					"name": "Get Locations",
-					"request": {
-						"method": "GET",
-						"header": [],
-						"url": {
-							"raw": "{{baseUrl}}/api/locations",
-							"host": [
-								"{{baseUrl}}"
-							],
-							"path": [
-								"api",
-								"locations"
-							]
-						},
-						"description": "Get list of print locations (Front, Back, Left Chest, etc)."
-					},
-					"response": []
-				},
-				{
-					"name": "Get Transfers",
-					"request": {
-						"method": "GET",
-						"header": [],
-						"url": {
-							"raw": "{{baseUrl}}/api/transfers",
-							"host": [
-								"{{baseUrl}}"
-							],
-							"path": [
-								"api",
-								"transfers"
-							]
-						},
-						"description": "Get transfer printing options and pricing."
-					},
-					"response": []
-				},
-				{
-					"name": "Test Sanmar Bulk",
-					"request": {
-						"method": "GET",
-						"header": [],
-						"url": {
-							"raw": "{{baseUrl}}/api/test-sanmar-bulk",
-							"host": [
-								"{{baseUrl}}"
-							],
-							"path": [
-								"api",
-								"test-sanmar-bulk"
-							]
-						},
-						"description": "Test bulk product import from Sanmar."
-					},
-					"response": []
-				}
-			],
-			"description": "System health and miscellaneous endpoints"
-		},
-		{
-			"name": "🎨 Transfers",
-			"item": [
-				{
-					"name": "Get Transfer Price",
-					"request": {
-						"method": "GET",
-						"header": [],
-						"url": {
-							"raw": "{{baseUrl}}/api/transfers/lookup?size=Adult&quantity=10&price_type=Regular",
-							"host": [
-								"{{baseUrl}}"
-							],
-							"path": [
-								"api",
-								"transfers",
-								"lookup"
-							],
-							"query": [
-								{
-									"key": "size",
-									"value": "Adult",
-									"description": "Transfer size"
-								},
-								{
-									"key": "quantity",
-									"value": "10",
-									"description": "Quantity"
-								},
-								{
-									"key": "price_type",
-									"value": "Regular",
-									"description": "Price type"
-								}
-							]
-						},
-						"description": "Lookup transfer price by size and quantity"
-					},
-					"response": []
-				},
-				{
-					"name": "Get Transfer Matrix",
-					"request": {
-						"method": "GET",
-						"header": [],
-						"url": {
-							"raw": "{{baseUrl}}/api/transfers/matrix?size=Adult",
-							"host": [
-								"{{baseUrl}}"
-							],
-							"path": [
-								"api",
-								"transfers",
-								"matrix"
-							],
-							"query": [
-								{
-									"key": "size",
-									"value": "Adult",
-									"description": "Transfer size"
-								}
-							]
-						},
-						"description": "Get transfer pricing matrix for a size"
-					},
-					"response": []
-				},
-				{
-					"name": "Get Transfer Sizes",
-					"request": {
-						"method": "GET",
-						"header": [],
-						"url": {
-							"raw": "{{baseUrl}}/api/transfers/sizes",
-							"host": [
-								"{{baseUrl}}"
-							],
-							"path": [
-								"api",
-								"transfers",
-								"sizes"
-							],
-							"query": []
-						},
-						"description": "Get all available transfer sizes"
-					},
-					"response": []
-				}
-			],
-			"description": "Transfer printing pricing and management"
-		},
-		{
-			"name": "📁 File Management",
-			"description": "File upload and management endpoints for documents and images",
-			"item": [
-				{
-					"name": "Upload File",
-					"request": {
-						"method": "POST",
-						"header": [],
-						"body": {
-							"mode": "formdata",
-							"formdata": [
-								{
-									"key": "file",
-									"type": "file",
-									"src": "",
-									"description": "File to upload (images, PDFs, etc.)"
-								}
-							]
-						},
-						"url": {
-							"raw": "{{baseUrl}}/api/files/upload",
-							"host": [
-								"{{baseUrl}}"
-							],
-							"path": [
-								"api",
-								"files",
-								"upload"
-							]
-						},
-						"description": "Upload a file to Caspio Artwork folder. Returns ExternalKey for database storage."
-					}
-				},
-				{
-					"name": "Get File Info",
-					"request": {
-						"method": "GET",
-						"header": [],
-						"url": {
-							"raw": "{{baseUrl}}/api/files/:externalKey/info",
-							"host": [
-								"{{baseUrl}}"
-							],
-							"path": [
-								"api",
-								"files",
-								":externalKey",
-								"info"
-							],
-							"variable": [
-								{
-									"key": "externalKey",
-									"value": "",
-									"description": "The ExternalKey of the file"
-								}
-							]
-						},
-						"description": "Get metadata about an uploaded file without downloading it"
-					}
-				},
-				{
-					"name": "Download File",
-					"request": {
-						"method": "GET",
-						"header": [],
-						"url": {
-							"raw": "{{baseUrl}}/api/files/:externalKey",
-							"host": [
-								"{{baseUrl}}"
-							],
-							"path": [
-								"api",
-								"files",
-								":externalKey"
-							],
-							"variable": [
-								{
-									"key": "externalKey",
-									"value": "",
-									"description": "The ExternalKey of the file to download"
-								}
-							]
-						},
-						"description": "Download a file by its ExternalKey"
-					}
-				},
-				{
-					"name": "Delete File",
-					"request": {
-						"method": "DELETE",
-						"header": [],
-						"url": {
-							"raw": "{{baseUrl}}/api/files/:externalKey",
-							"host": [
-								"{{baseUrl}}"
-							],
-							"path": [
-								"api",
-								"files",
-								":externalKey"
-							],
-							"variable": [
-								{
-									"key": "externalKey",
-									"value": "",
-									"description": "The ExternalKey of the file to delete"
-								}
-							]
-						},
-						"description": "Delete a file from Caspio by its ExternalKey"
-					}
-				}
-			]
-		}
-	],
-	"variable": [
-		{
-			"key": "baseUrl",
-			"value": "https://caspio-pricing-proxy-ab30a049961a.herokuapp.com",
-			"type": "string",
-			"description": "Production Heroku URL"
-		},
-		{
-			"key": "styleNumber",
-			"value": "PC54",
-			"type": "string"
-		},
-		{
-			"key": "color",
-			"value": "Red",
-			"type": "string"
-		},
-		{
-			"key": "method",
-			"value": "DTG",
-			"type": "string"
-		},
-		{
-			"key": "sessionId",
-			"value": "test-session-123",
-			"type": "string"
-		},
-		{
-			"key": "id",
-			"value": "1",
-			"type": "string",
-			"description": "Generic ID for CRUD operations"
-		}
-	]
-=======
-{
-	"info": {
-		"_postman_id": "6ece08ff-b668-4081-a062-cb02a2931869",
-		"name": "NWCA Production API - Complete",
-		"description": "Complete API collection for Northwest Custom Apparel. Includes all production endpoints with enhanced product search, cart management, pricing, orders, and more. Keep this updated when adding new endpoints!",
-		"schema": "https://schema.getpostman.com/json/collection/v2.1.0/collection.json",
-		"_exporter_id": "27149873",
-		"_collection_link": "https://erik-mehar.postman.co/workspace/Erik-Mehar-Workspace~60158e94-65f8-40b7-8a22-4e577afe3464/collection/27149873-6ece08ff-b668-4081-a062-cb02a2931869?action=share&source=collection_link&creator=27149873"
-	},
-	"item": [
-		{
-			"name": "🎨 Art & Invoicing",
-			"item": [
-				{
-					"name": "Get Art Requests",
-					"request": {
-						"method": "GET",
-						"header": [],
-						"url": {
-							"raw": "{{baseUrl}}/api/artrequests?limit=10",
-							"host": [
-								"{{baseUrl}}"
-							],
-							"path": [
-								"api",
-								"artrequests"
-							],
-							"query": [
-								{
-									"key": "limit",
-									"value": "10",
-									"description": "Number of records to return"
-								}
-							]
-						},
-						"description": "Get list of art requests. Filter by status, company, or sales rep."
-					},
-					"response": []
-				},
-				{
-					"name": "Get Art Invoices",
-					"request": {
-						"method": "GET",
-						"header": [],
-						"url": {
-							"raw": "{{baseUrl}}/api/art-invoices?limit=10",
-							"host": [
-								"{{baseUrl}}"
-							],
-							"path": [
-								"api",
-								"art-invoices"
-							],
-							"query": [
-								{
-									"key": "limit",
-									"value": "10"
-								}
-							]
-						},
-						"description": "Get list of art invoices. Shows all invoices with status, customer, and balance info."
-					},
-					"response": []
-				},
-				{
-					"name": "Create Art Invoice",
-					"request": {
-						"method": "POST",
-						"header": [
-							{
-								"key": "Content-Type",
-								"value": "application/json"
-							}
-						],
-						"body": {
-							"mode": "raw",
-							"raw": "{\n  \"InvoiceID\": \"ART-{{$timestamp}}\",\n  \"ArtRequestID\": \"52503\",\n  \"CustomerName\": \"Test Customer\",\n  \"CustomerEmail\": \"customer@example.com\",\n  \"ProjectName\": \"Logo Design\",\n  \"TimeSpent\": 2.5,\n  \"HourlyRate\": 75,\n  \"Status\": \"Draft\"\n}"
-						},
-						"url": {
-							"raw": "{{baseUrl}}/api/art-invoices",
-							"host": [
-								"{{baseUrl}}"
-							],
-							"path": [
-								"api",
-								"art-invoices"
-							]
-						},
-						"description": "Create a new art invoice. Links to art request and tracks time/billing."
-					},
-					"response": []
-				},
-				{
-					"name": "Get DesignNotes",
-					"request": {
-						"method": "GET",
-						"header": []
-					},
-					"response": []
-				},
-				{
-					"name": "Update Art Request",
-					"request": {
-						"method": "PUT",
-						"header": [
-							{
-								"key": "Content-Type",
-								"value": "application/json"
-							}
-						],
-						"url": {
-							"raw": "{{baseUrl}}/api/artrequests/{{id}}",
-							"host": [
-								"{{baseUrl}}"
-							],
-							"path": [
-								"api",
-								"artrequests",
-								"{{id}}"
-							]
-						},
-						"description": "Update existing art request. Accepts any fields from the ArtRequests table.",
-						"body": {
-							"mode": "raw",
-							"raw": "{\n  \"Status\": \"Completed\",\n  \"Invoiced\": true,\n  \"Invoiced_Date\": \"2025-01-15\"\n}"
-						}
-					},
-					"response": []
-				},
-				{
-					"name": "Delete Art Request",
-					"request": {
-						"method": "DELETE",
-						"header": [],
-						"url": {
-							"raw": "{{baseUrl}}/api/artrequests/{{id}}",
-							"host": [
-								"{{baseUrl}}"
-							],
-							"path": [
-								"api",
-								"artrequests",
-								"{{id}}"
-							]
-						},
-						"description": "Delete art request by ID"
-					},
-					"response": []
-				},
-				{
-					"name": "Create Art Request",
-					"request": {
-						"method": "POST",
-						"header": [
-							{
-								"key": "Content-Type",
-								"value": "application/json"
-							}
-						],
-						"url": {
-							"raw": "{{baseUrl}}/api/artrequests",
-							"host": [
-								"{{baseUrl}}"
-							],
-							"path": [
-								"api",
-								"artrequests"
-							]
-						},
-						"description": "Create new art request. Accepts any fields from the ArtRequests table.",
-						"body": {
-							"mode": "raw",
-							"raw": "{\n  \"CompanyName\": \"Test Company\",\n  \"Status\": \"In Progress\",\n  \"CustomerServiceRep\": \"John Doe\",\n  \"Priority\": \"High\",\n  \"Mockup\": true,\n  \"GarmentStyle\": \"PC61\",\n  \"GarmentColor\": \"Navy\",\n  \"NOTES\": \"Rush order - need by Friday\"\n}"
-						}
-					},
-					"response": []
-				}
-			],
-			"description": "Art request and invoice management system"
-		},
-		{
-			"name": "💰 Pricing & Costs",
-			"item": [
-				{
-					"name": "Get Pricing Tiers",
-					"request": {
-						"method": "GET",
-						"header": [],
-						"url": {
-							"raw": "{{baseUrl}}/api/pricing-tiers?method={{method}}",
-							"host": [
-								"{{baseUrl}}"
-							],
-							"path": [
-								"api",
-								"pricing-tiers"
-							],
-							"query": [
-								{
-									"key": "method",
-									"value": "{{method}}",
-									"description": "Decoration method: DTG, EMB, CAP, ScreenPrint, DTF, EMB-AL, CAP-AL"
-								}
-							]
-						},
-						"description": "Get quantity pricing tiers for a decoration method. Shows price breaks at different quantities."
-					},
-					"response": []
-				},
-				{
-					"name": "Get Base Item Costs",
-					"request": {
-						"method": "GET",
-						"header": [],
-						"url": {
-							"raw": "{{baseUrl}}/api/base-item-costs?styleNumber={{styleNumber}}",
-							"host": [
-								"{{baseUrl}}"
-							],
-							"path": [
-								"api",
-								"base-item-costs"
-							],
-							"query": [
-								{
-									"key": "styleNumber",
-									"value": "{{styleNumber}}"
-								}
-							]
-						},
-						"description": "Get blank garment cost by size. Returns base price before decoration."
-					},
-					"response": []
-				},
-				{
-					"name": "Get Size Pricing",
-					"request": {
-						"method": "GET",
-						"header": [],
-						"url": {
-							"raw": "{{baseUrl}}/api/size-pricing?styleNumber={{styleNumber}}",
-							"host": [
-								"{{baseUrl}}"
-							],
-							"path": [
-								"api",
-								"size-pricing"
-							],
-							"query": [
-								{
-									"key": "styleNumber",
-									"value": "{{styleNumber}}"
-								}
-							]
-						},
-						"description": "Get comprehensive size pricing including upcharges for extended sizes (2XL, 3XL, etc)."
-					},
-					"response": []
-				},
-				{
-					"name": "Get Max Prices by Style",
-					"request": {
-						"method": "GET",
-						"header": [],
-						"url": {
-							"raw": "{{baseUrl}}/api/max-prices-by-style?styleNumber={{styleNumber}}",
-							"host": [
-								"{{baseUrl}}"
-							],
-							"path": [
-								"api",
-								"max-prices-by-style"
-							],
-							"query": [
-								{
-									"key": "styleNumber",
-									"value": "{{styleNumber}}"
-								}
-							]
-						},
-						"description": "Get highest price per size across all colors. Used for 'Starting at' pricing."
-					},
-					"response": []
-				},
-				{
-					"name": "Get Pricing Bundle",
-					"request": {
-						"method": "GET",
-						"header": [],
-						"url": {
-							"raw": "{{baseUrl}}/api/pricing-bundle?method={{method}}&styleNumber={{styleNumber}}",
-							"host": [
-								"{{baseUrl}}"
-							],
-							"path": [
-								"api",
-								"pricing-bundle"
-							],
-							"query": [
-								{
-									"key": "method",
-									"value": "{{method}}",
-									"description": "DTG, EMB, CAP, ScreenPrint, DTF, EMB-AL (Additional Logo), CAP-AL (Cap Additional Logo)"
-								},
-								{
-									"key": "styleNumber",
-									"value": "{{styleNumber}}",
-									"description": "Optional for size-specific pricing"
-								}
-							]
-						},
-						"description": "Get complete pricing package for a decoration method. Includes all tiers, rules, and costs."
-					},
-					"response": []
-				},
-				{
-					"name": "Get Pricing Bundle - EMB Additional Logo",
-					"request": {
-						"method": "GET",
-						"header": [],
-						"url": {
-							"raw": "{{baseUrl}}/api/pricing-bundle?method=EMB-AL",
-							"host": [
-								"{{baseUrl}}"
-							],
-							"path": [
-								"api",
-								"pricing-bundle"
-							],
-							"query": [
-								{
-									"key": "method",
-									"value": "EMB-AL",
-									"description": "Embroidery Additional Logo pricing"
-								}
-							]
-						},
-						"description": "✅ DEPLOYED on Heroku (2025-09-04)\n\nGet embroidery additional logo pricing (beyond primary logo). Returns 4 tiers:\n- 1-23: $12.50\n- 24-47: $11.50\n- 48-71: $9.50\n- 72+: $8.50\n\nUsed for quotes requiring multiple embroidery locations."
-					},
-					"response": []
-				},
-				{
-					"name": "Get Pricing Bundle - CAP Additional Logo",
-					"request": {
-						"method": "GET",
-						"header": [],
-						"url": {
-							"raw": "{{baseUrl}}/api/pricing-bundle?method=CAP-AL",
-							"host": [
-								"{{baseUrl}}"
-							],
-							"path": [
-								"api",
-								"pricing-bundle"
-							],
-							"query": [
-								{
-									"key": "method",
-									"value": "CAP-AL",
-									"description": "Cap Additional Logo pricing"
-								}
-							]
-						},
-						"description": "✅ DEPLOYED on Heroku (2025-09-04)\n\nGet cap additional logo pricing (for additional locations on caps). Returns 4 tiers:\n- 1-23: $6.75\n- 24-47: $5.75\n- 48-71: $5.50\n- 72+: $5.25\n\nUsed for future cap embroidery applications."
-					},
-					"response": []
-				},
-				{
-					"name": "Get Embroidery Costs",
-					"request": {
-						"method": "GET",
-						"header": [],
-						"url": {
-							"raw": "{{baseUrl}}/api/embroidery-costs?itemType=Cap&stitchCount=8000",
-							"host": [
-								"{{baseUrl}}"
-							],
-							"path": [
-								"api",
-								"embroidery-costs"
-							],
-							"query": [
-								{
-									"key": "itemType",
-									"value": "Cap",
-									"description": "Cap or Standard"
-								},
-								{
-									"key": "stitchCount",
-									"value": "8000",
-									"description": "Number of stitches"
-								}
-							]
-						},
-						"description": "Get embroidery pricing based on stitch count and item type."
-					},
-					"response": []
-				},
-				{
-					"name": "Get DTG Costs",
-					"request": {
-						"method": "GET",
-						"header": [],
-						"url": {
-							"raw": "{{baseUrl}}/api/dtg-costs",
-							"host": [
-								"{{baseUrl}}"
-							],
-							"path": [
-								"api",
-								"dtg-costs"
-							]
-						},
-						"description": "Get all DTG (Direct to Garment) printing costs by location and size."
-					},
-					"response": []
-				},
-				{
-					"name": "Get DTG Product Bundle",
-					"request": {
-						"method": "GET",
-						"header": [],
-						"url": {
-							"raw": "{{baseUrl}}/api/dtg/product-bundle?styleNumber={{styleNumber}}&color={{color}}",
-							"host": [
-								"{{baseUrl}}"
-							],
-							"path": [
-								"api",
-								"dtg",
-								"product-bundle"
-							],
-							"query": [
-								{
-									"key": "styleNumber",
-									"value": "{{styleNumber}}",
-									"description": "Product style number (required)"
-								},
-								{
-									"key": "color",
-									"value": "{{color}}",
-									"description": "Specific color to focus on (optional)"
-								}
-							]
-						},
-						"description": "🚀 OPTIMIZED & TESTED: Get complete DTG bundle data in one request. ✅ DEPLOYED on Heroku and production tested (Aug 30, 2025). Combines product details, colors, pricing tiers, DTG costs, size-based pricing, and upcharges. Reduces 4 API calls to 1. Parameters: styleNumber (required), color (optional). Performance: ~0.5-1 second response, 5-minute cache."
-					},
-					"response": []
-				},
-				{
-					"name": "Get Screen Print Costs",
-					"request": {
-						"method": "GET",
-						"header": [],
-						"url": {
-							"raw": "{{baseUrl}}/api/screenprint-costs?costType=PrimaryLocation",
-							"host": [
-								"{{baseUrl}}"
-							],
-							"path": [
-								"api",
-								"screenprint-costs"
-							],
-							"query": [
-								{
-									"key": "costType",
-									"value": "PrimaryLocation",
-									"description": "PrimaryLocation or AdditionalLocation"
-								}
-							]
-						},
-						"description": "Get screen printing costs by number of colors and location type."
-					},
-					"response": []
-				},
-				{
-					"name": "Get Pricing Rules",
-					"request": {
-						"method": "GET",
-						"header": [],
-						"url": {
-							"raw": "{{baseUrl}}/api/pricing-rules?styleNumber={{styleNumber}}&method={{method}}",
-							"host": [
-								"{{baseUrl}}"
-							],
-							"path": [
-								"api",
-								"pricing-rules"
-							],
-							"query": [
-								{
-									"key": "styleNumber",
-									"value": "{{styleNumber}}"
-								},
-								{
-									"key": "method",
-									"value": "{{method}}"
-								}
-							]
-						},
-						"description": "Get pricing rules and markups for style/method combination."
-					},
-					"response": []
-				}
-			],
-			"description": "Product pricing, decoration costs, and pricing calculations"
-		},
-		{
-			"name": "🛍️ Product Search",
-			"item": [
-				{
-					"name": "Enhanced Product Search",
-					"request": {
-						"method": "GET",
-						"header": [],
-						"url": {
-							"raw": "{{baseUrl}}/api/products/search?q=polo&category=Polos&includeFacets=true&limit=24",
-							"host": [
-								"{{baseUrl}}"
-							],
-							"path": [
-								"api",
-								"products",
-								"search"
-							],
-							"query": [
-								{
-									"key": "q",
-									"value": "polo",
-									"description": "Search query across style, title, description, keywords, brand"
-								},
-								{
-									"key": "category",
-									"value": "Polos",
-									"description": "Filter by category (can be array: category[]=Polos&category[]=T-Shirts)"
-								},
-								{
-									"key": "brand",
-									"value": "",
-									"description": "Filter by brand (can be array)",
-									"disabled": true
-								},
-								{
-									"key": "color",
-									"value": "",
-									"description": "Filter by color (can be array)",
-									"disabled": true
-								},
-								{
-									"key": "size",
-									"value": "",
-									"description": "Filter by size (can be array)",
-									"disabled": true
-								},
-								{
-									"key": "minPrice",
-									"value": "10",
-									"description": "Minimum price filter",
-									"disabled": true
-								},
-								{
-									"key": "maxPrice",
-									"value": "50",
-									"description": "Maximum price filter",
-									"disabled": true
-								},
-								{
-									"key": "status",
-									"value": "Active",
-									"description": "Product status (Active/Discontinued/all)",
-									"disabled": true
-								},
-								{
-									"key": "sort",
-									"value": "price_asc",
-									"description": "Sort order (name_asc, name_desc, price_asc, price_desc, newest, oldest)",
-									"disabled": true
-								},
-								{
-									"key": "page",
-									"value": "1",
-									"description": "Page number",
-									"disabled": true
-								},
-								{
-									"key": "limit",
-									"value": "24",
-									"description": "Results per page (max 100)"
-								},
-								{
-									"key": "includeFacets",
-									"value": "true",
-									"description": "Include filter counts for UI"
-								}
-							]
-						},
-						"description": "🆕 Advanced product search with smart grouping by style, faceted filtering, and comprehensive product data. Groups multiple records by STYLE to eliminate duplicates and aggregates colors/sizes. Perfect for catalog search pages."
-					},
-					"response": []
-				},
-				{
-					"name": "Style Search",
-					"request": {
-						"method": "GET",
-						"header": [],
-						"url": {
-							"raw": "{{baseUrl}}/api/stylesearch?term=PC54",
-							"host": [
-								"{{baseUrl}}"
-							],
-							"path": [
-								"api",
-								"stylesearch"
-							],
-							"query": [
-								{
-									"key": "term",
-									"value": "PC54",
-									"description": "Search term (style number or name)"
-								}
-							]
-						},
-						"description": "Search products by style number or name. Returns autocomplete suggestions."
-					},
-					"response": []
-				},
-				{
-					"name": "Get Product Colors",
-					"request": {
-						"method": "GET",
-						"header": [],
-						"url": {
-							"raw": "{{baseUrl}}/api/product-colors?styleNumber={{styleNumber}}",
-							"host": [
-								"{{baseUrl}}"
-							],
-							"path": [
-								"api",
-								"product-colors"
-							],
-							"query": [
-								{
-									"key": "styleNumber",
-									"value": "{{styleNumber}}"
-								}
-							]
-						},
-						"description": "Get all available colors for a style. Used for color picker."
-					},
-					"response": []
-				},
-				{
-					"name": "Get Product Details",
-					"request": {
-						"method": "GET",
-						"header": [],
-						"url": {
-							"raw": "{{baseUrl}}/api/product-details?styleNumber={{styleNumber}}",
-							"host": [
-								"{{baseUrl}}"
-							],
-							"path": [
-								"api",
-								"product-details"
-							],
-							"query": [
-								{
-									"key": "styleNumber",
-									"value": "{{styleNumber}}"
-								}
-							]
-						},
-						"description": "Get complete product information including description, features, and specs."
-					},
-					"response": []
-				},
-				{
-					"name": "Check Inventory",
-					"request": {
-						"method": "GET",
-						"header": [],
-						"url": {
-							"raw": "{{baseUrl}}/api/inventory?styleNumber={{styleNumber}}",
-							"host": [
-								"{{baseUrl}}"
-							],
-							"path": [
-								"api",
-								"inventory"
-							],
-							"query": [
-								{
-									"key": "styleNumber",
-									"value": "{{styleNumber}}"
-								}
-							]
-						},
-						"description": "Check real-time inventory levels by size and color."
-					},
-					"response": []
-				},
-				{
-					"name": "Get Sizes by Style & Color",
-					"request": {
-						"method": "GET",
-						"header": [],
-						"url": {
-							"raw": "{{baseUrl}}/api/sizes-by-style-color?styleNumber={{styleNumber}}&color={{color}}",
-							"host": [
-								"{{baseUrl}}"
-							],
-							"path": [
-								"api",
-								"sizes-by-style-color"
-							],
-							"query": [
-								{
-									"key": "styleNumber",
-									"value": "{{styleNumber}}"
-								},
-								{
-									"key": "color",
-									"value": "{{color}}"
-								}
-							]
-						},
-						"description": "Get available sizes for specific style/color combination."
-					},
-					"response": []
-				},
-				{
-					"name": "Get Color Swatches",
-					"request": {
-						"method": "GET",
-						"header": [],
-						"url": {
-							"raw": "{{baseUrl}}/api/color-swatches?styleNumber={{styleNumber}}",
-							"host": [
-								"{{baseUrl}}"
-							],
-							"path": [
-								"api",
-								"color-swatches"
-							],
-							"query": [
-								{
-									"key": "styleNumber",
-									"value": "{{styleNumber}}"
-								}
-							]
-						},
-						"description": "Get color swatches with hex codes for visual display."
-					},
-					"response": []
-				},
-				{
-					"name": "Get Products by Brand",
-					"request": {
-						"method": "GET",
-						"header": [],
-						"url": {
-							"raw": "{{baseUrl}}/api/products-by-brand?brand=Port %26 Company",
-							"host": [
-								"{{baseUrl}}"
-							],
-							"path": [
-								"api",
-								"products-by-brand"
-							],
-							"query": [
-								{
-									"key": "brand",
-									"value": "Port & Company"
-								}
-							]
-						},
-						"description": "Get all products from a specific brand."
-					},
-					"response": []
-				},
-				{
-					"name": "Get Products by Category",
-					"request": {
-						"method": "GET",
-						"header": [],
-						"url": {
-							"raw": "{{baseUrl}}/api/products-by-category?category=T-Shirts",
-							"host": [
-								"{{baseUrl}}"
-							],
-							"path": [
-								"api",
-								"products-by-category"
-							],
-							"query": [
-								{
-									"key": "category",
-									"value": "T-Shirts"
-								}
-							]
-						},
-						"description": "Get all products in a category."
-					},
-					"response": []
-				},
-				{
-					"name": "Get All Brands",
-					"request": {
-						"method": "GET",
-						"header": [],
-						"url": {
-							"raw": "{{baseUrl}}/api/all-brands",
-							"host": [
-								"{{baseUrl}}"
-							],
-							"path": [
-								"api",
-								"all-brands"
-							]
-						},
-						"description": "Get list of all available brands with logos. Returns brand name, logo URL, and sample product styles. Perfect for building brand showcase pages or brand filter menus."
-					},
-					"response": []
-				},
-				{
-					"name": "Get All Categories",
-					"request": {
-						"method": "GET",
-						"header": [],
-						"url": {
-							"raw": "{{baseUrl}}/api/all-categories",
-							"host": [
-								"{{baseUrl}}"
-							],
-							"path": [
-								"api",
-								"all-categories"
-							]
-						},
-						"description": "Get list of all product categories."
-					},
-					"response": []
-				},
-				{
-					"name": "Get All Subcategories",
-					"request": {
-						"method": "GET",
-						"header": [],
-						"url": {
-							"raw": "{{baseUrl}}/api/all-subcategories",
-							"host": [
-								"{{baseUrl}}"
-							],
-							"path": [
-								"api",
-								"all-subcategories"
-							]
-						},
-						"description": "Get list of all product subcategories."
-					},
-					"response": []
-				},
-				{
-					"name": "Get Product Search Index",
-					"request": {
-						"method": "GET",
-						"header": []
-					},
-					"response": []
-				}
-			],
-			"description": "Find products, colors, sizes, and check inventory"
-		},
-		{
-			"name": "📊 Pricing Matrix",
-			"item": [
-				{
-					"name": "Get All Pricing Matrices",
-					"request": {
-						"method": "GET",
-						"header": [],
-						"url": {
-							"raw": "{{baseUrl}}/api/pricing-matrix",
-							"host": [
-								"{{baseUrl}}"
-							],
-							"path": [
-								"api",
-								"pricing-matrix"
-							]
-						},
-						"description": "Get all saved pricing configurations. Filter by session, style, color, or method."
-					},
-					"response": []
-				},
-				{
-					"name": "Create Pricing Matrix",
-					"request": {
-						"method": "POST",
-						"header": [
-							{
-								"key": "Content-Type",
-								"value": "application/json"
-							}
-						],
-						"body": {
-							"mode": "raw",
-							"raw": "{\n  \"SessionID\": \"{{sessionId}}\",\n  \"StyleNumber\": \"PC54\",\n  \"Color\": \"Red\",\n  \"EmbellishmentType\": \"DTG\",\n  \"TierStructure\": {\n    \"tiers\": [\n      {\"min\": 24, \"max\": 47, \"label\": \"24-47\"},\n      {\"min\": 48, \"max\": 71, \"label\": \"48-71\"},\n      {\"min\": 72, \"max\": 999, \"label\": \"72+\"}\n    ]\n  },\n  \"PriceMatrix\": {\n    \"24-47\": {\n      \"S\": 15.99,\n      \"M\": 15.99,\n      \"L\": 15.99,\n      \"XL\": 15.99,\n      \"2XL\": 17.99\n    },\n    \"48-71\": {\n      \"S\": 14.99,\n      \"M\": 14.99,\n      \"L\": 14.99,\n      \"XL\": 14.99,\n      \"2XL\": 16.99\n    },\n    \"72+\": {\n      \"S\": 13.99,\n      \"M\": 13.99,\n      \"L\": 13.99,\n      \"XL\": 13.99,\n      \"2XL\": 15.99\n    }\n  }\n}"
-						},
-						"url": {
-							"raw": "{{baseUrl}}/api/pricing-matrix",
-							"host": [
-								"{{baseUrl}}"
-							],
-							"path": [
-								"api",
-								"pricing-matrix"
-							]
-						},
-						"description": "Save custom pricing with quantity tiers for a product/decoration combo."
-					},
-					"response": []
-				},
-				{
-					"name": "Lookup Pricing Matrix",
-					"request": {
-						"method": "GET",
-						"header": [],
-						"url": {
-							"raw": "{{baseUrl}}/api/pricing-matrix/lookup?styleNumber={{styleNumber}}&color={{color}}&embellishmentType={{method}}&sessionID={{sessionId}}",
-							"host": [
-								"{{baseUrl}}"
-							],
-							"path": [
-								"api",
-								"pricing-matrix",
-								"lookup"
-							],
-							"query": [
-								{
-									"key": "styleNumber",
-									"value": "{{styleNumber}}"
-								},
-								{
-									"key": "color",
-									"value": "{{color}}"
-								},
-								{
-									"key": "embellishmentType",
-									"value": "{{method}}"
-								},
-								{
-									"key": "sessionID",
-									"value": "{{sessionId}}"
-								}
-							]
-						},
-						"description": "Check if pricing exists for specific product/color/decoration combo."
-					},
-					"response": []
-				}
-			],
-			"description": "Save and retrieve custom pricing configurations"
-		},
-		{
-			"name": "🛒 Cart Management",
-			"item": [
-				{
-					"name": "Get Cart Sessions",
-					"request": {
-						"method": "GET",
-						"header": [],
-						"url": {
-							"raw": "{{baseUrl}}/api/cart-sessions",
-							"host": [
-								"{{baseUrl}}"
-							],
-							"path": [
-								"api",
-								"cart-sessions"
-							]
-						},
-						"description": "Get all cart sessions. Each session represents one customer's cart."
-					},
-					"response": []
-				},
-				{
-					"name": "Create Cart Session",
-					"request": {
-						"method": "POST",
-						"header": [
-							{
-								"key": "Content-Type",
-								"value": "application/json"
-							}
-						],
-						"body": {
-							"mode": "raw",
-							"raw": "{\n  \"SessionID\": \"{{$guid}}\",\n  \"CustomerEmail\": \"customer@example.com\",\n  \"CustomerName\": \"John Doe\",\n  \"Status\": \"Active\"\n}"
-						},
-						"url": {
-							"raw": "{{baseUrl}}/api/cart-sessions",
-							"host": [
-								"{{baseUrl}}"
-							],
-							"path": [
-								"api",
-								"cart-sessions"
-							]
-						},
-						"description": "Create new cart session for a customer."
-					},
-					"response": []
-				},
-				{
-					"name": "Get Cart Items",
-					"request": {
-						"method": "GET",
-						"header": [],
-						"url": {
-							"raw": "{{baseUrl}}/api/cart-items",
-							"host": [
-								"{{baseUrl}}"
-							],
-							"path": [
-								"api",
-								"cart-items"
-							]
-						},
-						"description": "Get all cart items across all sessions."
-					},
-					"response": []
-				},
-				{
-					"name": "Add Cart Item",
-					"request": {
-						"method": "POST",
-						"header": [
-							{
-								"key": "Content-Type",
-								"value": "application/json"
-							}
-						],
-						"body": {
-							"mode": "raw",
-							"raw": "{\n  \"SessionID\": \"{{sessionId}}\",\n  \"ProductID\": \"PC54-Red\",\n  \"StyleNumber\": \"PC54\",\n  \"Color\": \"Red\",\n  \"Quantity\": 50,\n  \"DecorationMethod\": \"DTG\",\n  \"PrintLocations\": \"Front\"\n}"
-						},
-						"url": {
-							"raw": "{{baseUrl}}/api/cart-items",
-							"host": [
-								"{{baseUrl}}"
-							],
-							"path": [
-								"api",
-								"cart-items"
-							]
-						},
-						"description": "Add product to cart. Requires ProductID and SessionID."
-					},
-					"response": []
-				},
-				{
-					"name": "Get Cart Item Sizes",
-					"request": {
-						"method": "GET",
-						"header": [],
-						"url": {
-							"raw": "{{baseUrl}}/api/cart-item-sizes",
-							"host": [
-								"{{baseUrl}}"
-							],
-							"path": [
-								"api",
-								"cart-item-sizes"
-							]
-						},
-						"description": "Get size breakdown for cart items (e.g., 10 Small, 15 Medium)."
-					},
-					"response": []
-				}
-			],
-			"description": "Shopping cart sessions and items"
-		},
-		{
-			"name": "📝 Quote System",
-			"item": [
-				{
-					"name": "Get Quote Sessions",
-					"request": {
-						"method": "GET",
-						"header": [],
-						"url": {
-							"raw": "{{baseUrl}}/api/quote_sessions",
-							"host": [
-								"{{baseUrl}}"
-							],
-							"path": [
-								"api",
-								"quote_sessions"
-							]
-						},
-						"description": "Get all quote sessions. Formal quotes with terms and expiration."
-					},
-					"response": []
-				},
-				{
-					"name": "Get Quote Items",
-					"request": {
-						"method": "GET",
-						"header": [],
-						"url": {
-							"raw": "{{baseUrl}}/api/quote_items",
-							"host": [
-								"{{baseUrl}}"
-							],
-							"path": [
-								"api",
-								"quote_items"
-							]
-						},
-						"description": "Get all quote line items with pricing details."
-					},
-					"response": []
-				},
-				{
-					"name": "Get Quote Analytics",
-					"request": {
-						"method": "GET",
-						"header": [],
-						"url": {
-							"raw": "{{baseUrl}}/api/quote_analytics",
-							"host": [
-								"{{baseUrl}}"
-							],
-							"path": [
-								"api",
-								"quote_analytics"
-							]
-						},
-						"description": "Track quote views, modifications, and conversion metrics."
-					},
-					"response": []
-				}
-			],
-			"description": "Formal quotes with expiration and tracking"
-		},
-		{
-			"name": "📦 Orders & Customers",
-			"item": [
-				{
-					"name": "Get Orders",
-					"request": {
-						"method": "GET",
-						"header": [],
-						"url": {
-							"raw": "{{baseUrl}}/api/orders",
-							"host": [
-								"{{baseUrl}}"
-							],
-							"path": [
-								"api",
-								"orders"
-							]
-						},
-						"description": "Get all orders. Shows production status and tracking info."
-					},
-					"response": []
-				},
-				{
-					"name": "Get Order ODBC Data",
-					"request": {
-						"method": "GET",
-						"header": [],
-						"url": {
-							"raw": "{{baseUrl}}/api/order-odbc?limit=100",
-							"host": [
-								"{{baseUrl}}"
-							],
-							"path": [
-								"api",
-								"order-odbc"
-							],
-							"query": [
-								{
-									"key": "limit",
-									"value": "100"
-								}
-							]
-						},
-						"description": "Get detailed order records from ODBC connection."
-					},
-					"response": []
-				},
-				{
-					"name": "Get Customers",
-					"request": {
-						"method": "GET",
-						"header": [],
-						"url": {
-							"raw": "{{baseUrl}}/api/customers",
-							"host": [
-								"{{baseUrl}}"
-							],
-							"path": [
-								"api",
-								"customers"
-							]
-						},
-						"description": "Get all customer records with contact info."
-					},
-					"response": []
-				}
-			],
-			"description": "Order management and customer records"
-		},
-		{
-			"name": "📈 Dashboard & Reports",
-			"item": [
-				{
-					"name": "Order Dashboard",
-					"request": {
-						"method": "GET",
-						"header": [],
-						"url": {
-							"raw": "{{baseUrl}}/api/order-dashboard?days=7",
-							"host": [
-								"{{baseUrl}}"
-							],
-							"path": [
-								"api",
-								"order-dashboard"
-							],
-							"query": [
-								{
-									"key": "days",
-									"value": "7",
-									"description": "Number of days to look back"
-								},
-								{
-									"key": "includeDetails",
-									"value": "false",
-									"description": "Include order list",
-									"disabled": true
-								}
-							]
-						},
-						"description": "Get order metrics, sales by rep, shipping status. Pre-calculated for performance."
-					},
-					"response": []
-				},
-				{
-					"name": "Staff Announcements",
-					"request": {
-						"method": "GET",
-						"header": [],
-						"url": {
-							"raw": "{{baseUrl}}/api/staff-announcements",
-							"host": [
-								"{{baseUrl}}"
-							],
-							"path": [
-								"api",
-								"staff-announcements"
-							]
-						},
-						"description": "Get current staff announcements and updates."
-					},
-					"response": []
-				},
-				{
-					"name": "Production Schedules",
-					"request": {
-						"method": "GET",
-						"header": [],
-						"url": {
-							"raw": "{{baseUrl}}/api/production-schedules?limit=10",
-							"host": [
-								"{{baseUrl}}"
-							],
-							"path": [
-								"api",
-								"production-schedules"
-							],
-							"query": [
-								{
-									"key": "limit",
-									"value": "10"
-								}
-							]
-						},
-						"description": "Get production availability dates for all decoration methods."
-					},
-					"response": []
-				}
-			],
-			"description": "Business metrics and operational data"
-		},
-		{
-			"name": "⚙️ Utilities",
-			"item": [
-				{
-					"name": "Health Check",
-					"request": {
-						"method": "GET",
-						"header": [],
-						"url": {
-							"raw": "{{baseUrl}}/api/health",
-							"host": [
-								"{{baseUrl}}"
-							],
-							"path": [
-								"api",
-								"health"
-							]
-						},
-						"description": "Check API health, Caspio connection, and system info."
-					},
-					"response": []
-				},
-				{
-					"name": "Get Locations",
-					"request": {
-						"method": "GET",
-						"header": [],
-						"url": {
-							"raw": "{{baseUrl}}/api/locations",
-							"host": [
-								"{{baseUrl}}"
-							],
-							"path": [
-								"api",
-								"locations"
-							]
-						},
-						"description": "Get list of print locations (Front, Back, Left Chest, etc)."
-					},
-					"response": []
-				},
-				{
-					"name": "Get Transfers",
-					"request": {
-						"method": "GET",
-						"header": [],
-						"url": {
-							"raw": "{{baseUrl}}/api/transfers",
-							"host": [
-								"{{baseUrl}}"
-							],
-							"path": [
-								"api",
-								"transfers"
-							]
-						},
-						"description": "Get transfer printing options and pricing."
-					},
-					"response": []
-				},
-				{
-					"name": "Test Sanmar Bulk",
-					"request": {
-						"method": "GET",
-						"header": [],
-						"url": {
-							"raw": "{{baseUrl}}/api/test-sanmar-bulk",
-							"host": [
-								"{{baseUrl}}"
-							],
-							"path": [
-								"api",
-								"test-sanmar-bulk"
-							]
-						},
-						"description": "Test bulk product import from Sanmar."
-					},
-					"response": []
-				}
-			],
-			"description": "System health and miscellaneous endpoints"
-		},
-		{
-			"name": "🎨 Transfers",
-			"item": [
-				{
-					"name": "Get Transfer Price",
-					"request": {
-						"method": "GET",
-						"header": [],
-						"url": {
-							"raw": "{{baseUrl}}/api/transfers/lookup?size=Adult&quantity=10&price_type=Regular",
-							"host": [
-								"{{baseUrl}}"
-							],
-							"path": [
-								"api",
-								"transfers",
-								"lookup"
-							],
-							"query": [
-								{
-									"key": "size",
-									"value": "Adult",
-									"description": "Transfer size"
-								},
-								{
-									"key": "quantity",
-									"value": "10",
-									"description": "Quantity"
-								},
-								{
-									"key": "price_type",
-									"value": "Regular",
-									"description": "Price type"
-								}
-							]
-						},
-						"description": "Lookup transfer price by size and quantity"
-					},
-					"response": []
-				},
-				{
-					"name": "Get Transfer Matrix",
-					"request": {
-						"method": "GET",
-						"header": [],
-						"url": {
-							"raw": "{{baseUrl}}/api/transfers/matrix?size=Adult",
-							"host": [
-								"{{baseUrl}}"
-							],
-							"path": [
-								"api",
-								"transfers",
-								"matrix"
-							],
-							"query": [
-								{
-									"key": "size",
-									"value": "Adult",
-									"description": "Transfer size"
-								}
-							]
-						},
-						"description": "Get transfer pricing matrix for a size"
-					},
-					"response": []
-				},
-				{
-					"name": "Get Transfer Sizes",
-					"request": {
-						"method": "GET",
-						"header": [],
-						"url": {
-							"raw": "{{baseUrl}}/api/transfers/sizes",
-							"host": [
-								"{{baseUrl}}"
-							],
-							"path": [
-								"api",
-								"transfers",
-								"sizes"
-							],
-							"query": []
-						},
-						"description": "Get all available transfer sizes"
-					},
-					"response": []
-				}
-			],
-			"description": "Transfer printing pricing and management"
-		}
-	],
-	"variable": [
-		{
-			"key": "baseUrl",
-			"value": "https://caspio-pricing-proxy-ab30a049961a.herokuapp.com",
-			"type": "string",
-			"description": "Production Heroku URL"
-		},
-		{
-			"key": "styleNumber",
-			"value": "PC54",
-			"type": "string"
-		},
-		{
-			"key": "color",
-			"value": "Red",
-			"type": "string"
-		},
-		{
-			"key": "method",
-			"value": "DTG",
-			"type": "string"
-		},
-		{
-			"key": "sessionId",
-			"value": "test-session-123",
-			"type": "string"
-		},
-		{
-			"key": "id",
-			"value": "1",
-			"type": "string",
-			"description": "Generic ID for CRUD operations"
-		}
-	]
->>>>>>> b178da07
+{
+	"info": {
+		"_postman_id": "6ece08ff-b668-4081-a062-cb02a2931869",
+		"name": "NWCA Production API - Complete",
+		"description": "Complete API collection for Northwest Custom Apparel. Includes all production endpoints with enhanced product search, cart management, pricing, orders, and more. Keep this updated when adding new endpoints!",
+		"schema": "https://schema.getpostman.com/json/collection/v2.1.0/collection.json",
+		"_exporter_id": "27149873",
+		"_collection_link": "https://erik-mehar.postman.co/workspace/Erik-Mehar-Workspace~60158e94-65f8-40b7-8a22-4e577afe3464/collection/27149873-6ece08ff-b668-4081-a062-cb02a2931869?action=share&source=collection_link&creator=27149873"
+	},
+	"item": [
+		{
+			"name": "🎨 Art & Invoicing",
+			"item": [
+				{
+					"name": "Get Art Requests",
+					"request": {
+						"method": "GET",
+						"header": [],
+						"url": {
+							"raw": "{{baseUrl}}/api/artrequests?limit=10",
+							"host": [
+								"{{baseUrl}}"
+							],
+							"path": [
+								"api",
+								"artrequests"
+							],
+							"query": [
+								{
+									"key": "limit",
+									"value": "10",
+									"description": "Number of records to return"
+								}
+							]
+						},
+						"description": "Get list of art requests. Filter by status, company, or sales rep."
+					},
+					"response": []
+				},
+				{
+					"name": "Get Art Invoices",
+					"request": {
+						"method": "GET",
+						"header": [],
+						"url": {
+							"raw": "{{baseUrl}}/api/art-invoices?limit=10",
+							"host": [
+								"{{baseUrl}}"
+							],
+							"path": [
+								"api",
+								"art-invoices"
+							],
+							"query": [
+								{
+									"key": "limit",
+									"value": "10"
+								}
+							]
+						},
+						"description": "Get list of art invoices. Shows all invoices with status, customer, and balance info."
+					},
+					"response": []
+				},
+				{
+					"name": "Create Art Invoice",
+					"request": {
+						"method": "POST",
+						"header": [
+							{
+								"key": "Content-Type",
+								"value": "application/json"
+							}
+						],
+						"body": {
+							"mode": "raw",
+							"raw": "{\n  \"InvoiceID\": \"ART-{{$timestamp}}\",\n  \"ArtRequestID\": \"52503\",\n  \"CustomerName\": \"Test Customer\",\n  \"CustomerEmail\": \"customer@example.com\",\n  \"ProjectName\": \"Logo Design\",\n  \"TimeSpent\": 2.5,\n  \"HourlyRate\": 75,\n  \"Status\": \"Draft\"\n}"
+						},
+						"url": {
+							"raw": "{{baseUrl}}/api/art-invoices",
+							"host": [
+								"{{baseUrl}}"
+							],
+							"path": [
+								"api",
+								"art-invoices"
+							]
+						},
+						"description": "Create a new art invoice. Links to art request and tracks time/billing."
+					},
+					"response": []
+				},
+				{
+					"name": "Get DesignNotes",
+					"request": {
+						"method": "GET",
+						"header": []
+					},
+					"response": []
+				},
+				{
+					"name": "Update Art Request",
+					"request": {
+						"method": "PUT",
+						"header": [
+							{
+								"key": "Content-Type",
+								"value": "application/json"
+							}
+						],
+						"url": {
+							"raw": "{{baseUrl}}/api/artrequests/{{id}}",
+							"host": [
+								"{{baseUrl}}"
+							],
+							"path": [
+								"api",
+								"artrequests",
+								"{{id}}"
+							]
+						},
+						"description": "Update existing art request. Accepts any fields from the ArtRequests table.",
+						"body": {
+							"mode": "raw",
+							"raw": "{\n  \"Status\": \"Completed\",\n  \"Invoiced\": true,\n  \"Invoiced_Date\": \"2025-01-15\"\n}"
+						}
+					},
+					"response": []
+				},
+				{
+					"name": "Delete Art Request",
+					"request": {
+						"method": "DELETE",
+						"header": [],
+						"url": {
+							"raw": "{{baseUrl}}/api/artrequests/{{id}}",
+							"host": [
+								"{{baseUrl}}"
+							],
+							"path": [
+								"api",
+								"artrequests",
+								"{{id}}"
+							]
+						},
+						"description": "Delete art request by ID"
+					},
+					"response": []
+				},
+				{
+					"name": "Create Art Request",
+					"request": {
+						"method": "POST",
+						"header": [
+							{
+								"key": "Content-Type",
+								"value": "application/json"
+							}
+						],
+						"url": {
+							"raw": "{{baseUrl}}/api/artrequests",
+							"host": [
+								"{{baseUrl}}"
+							],
+							"path": [
+								"api",
+								"artrequests"
+							]
+						},
+						"description": "Create new art request. Accepts any fields from the ArtRequests table.",
+						"body": {
+							"mode": "raw",
+							"raw": "{\n  \"CompanyName\": \"Test Company\",\n  \"Status\": \"In Progress\",\n  \"CustomerServiceRep\": \"John Doe\",\n  \"Priority\": \"High\",\n  \"Mockup\": true,\n  \"GarmentStyle\": \"PC61\",\n  \"GarmentColor\": \"Navy\",\n  \"NOTES\": \"Rush order - need by Friday\"\n}"
+						}
+					},
+					"response": []
+				}
+			],
+			"description": "Art request and invoice management system"
+		},
+		{
+			"name": "💰 Pricing & Costs",
+			"item": [
+				{
+					"name": "Get Pricing Tiers",
+					"request": {
+						"method": "GET",
+						"header": [],
+						"url": {
+							"raw": "{{baseUrl}}/api/pricing-tiers?method={{method}}",
+							"host": [
+								"{{baseUrl}}"
+							],
+							"path": [
+								"api",
+								"pricing-tiers"
+							],
+							"query": [
+								{
+									"key": "method",
+									"value": "{{method}}",
+									"description": "Decoration method: DTG, EMB, CAP, ScreenPrint, DTF, EMB-AL, CAP-AL"
+								}
+							]
+						},
+						"description": "Get quantity pricing tiers for a decoration method. Shows price breaks at different quantities."
+					},
+					"response": []
+				},
+				{
+					"name": "Get Base Item Costs",
+					"request": {
+						"method": "GET",
+						"header": [],
+						"url": {
+							"raw": "{{baseUrl}}/api/base-item-costs?styleNumber={{styleNumber}}",
+							"host": [
+								"{{baseUrl}}"
+							],
+							"path": [
+								"api",
+								"base-item-costs"
+							],
+							"query": [
+								{
+									"key": "styleNumber",
+									"value": "{{styleNumber}}"
+								}
+							]
+						},
+						"description": "Get blank garment cost by size. Returns base price before decoration."
+					},
+					"response": []
+				},
+				{
+					"name": "Get Size Pricing",
+					"request": {
+						"method": "GET",
+						"header": [],
+						"url": {
+							"raw": "{{baseUrl}}/api/size-pricing?styleNumber={{styleNumber}}",
+							"host": [
+								"{{baseUrl}}"
+							],
+							"path": [
+								"api",
+								"size-pricing"
+							],
+							"query": [
+								{
+									"key": "styleNumber",
+									"value": "{{styleNumber}}"
+								}
+							]
+						},
+						"description": "Get comprehensive size pricing including upcharges for extended sizes (2XL, 3XL, etc)."
+					},
+					"response": []
+				},
+				{
+					"name": "Get Max Prices by Style",
+					"request": {
+						"method": "GET",
+						"header": [],
+						"url": {
+							"raw": "{{baseUrl}}/api/max-prices-by-style?styleNumber={{styleNumber}}",
+							"host": [
+								"{{baseUrl}}"
+							],
+							"path": [
+								"api",
+								"max-prices-by-style"
+							],
+							"query": [
+								{
+									"key": "styleNumber",
+									"value": "{{styleNumber}}"
+								}
+							]
+						},
+						"description": "Get highest price per size across all colors. Used for 'Starting at' pricing."
+					},
+					"response": []
+				},
+				{
+					"name": "Get Pricing Bundle",
+					"request": {
+						"method": "GET",
+						"header": [],
+						"url": {
+							"raw": "{{baseUrl}}/api/pricing-bundle?method={{method}}&styleNumber={{styleNumber}}",
+							"host": [
+								"{{baseUrl}}"
+							],
+							"path": [
+								"api",
+								"pricing-bundle"
+							],
+							"query": [
+								{
+									"key": "method",
+									"value": "{{method}}",
+									"description": "DTG, EMB, CAP, ScreenPrint, DTF, EMB-AL (Additional Logo), CAP-AL (Cap Additional Logo)"
+								},
+								{
+									"key": "styleNumber",
+									"value": "{{styleNumber}}",
+									"description": "Optional for size-specific pricing"
+								}
+							]
+						},
+						"description": "Get complete pricing package for a decoration method. Includes all tiers, rules, and costs."
+					},
+					"response": []
+				},
+				{
+					"name": "Get Pricing Bundle - EMB Additional Logo",
+					"request": {
+						"method": "GET",
+						"header": [],
+						"url": {
+							"raw": "{{baseUrl}}/api/pricing-bundle?method=EMB-AL",
+							"host": [
+								"{{baseUrl}}"
+							],
+							"path": [
+								"api",
+								"pricing-bundle"
+							],
+							"query": [
+								{
+									"key": "method",
+									"value": "EMB-AL",
+									"description": "Embroidery Additional Logo pricing"
+								}
+							]
+						},
+						"description": "✅ DEPLOYED on Heroku (2025-09-04)\n\nGet embroidery additional logo pricing (beyond primary logo). Returns 4 tiers:\n- 1-23: $12.50\n- 24-47: $11.50\n- 48-71: $9.50\n- 72+: $8.50\n\nUsed for quotes requiring multiple embroidery locations."
+					},
+					"response": []
+				},
+				{
+					"name": "Get Pricing Bundle - CAP Additional Logo",
+					"request": {
+						"method": "GET",
+						"header": [],
+						"url": {
+							"raw": "{{baseUrl}}/api/pricing-bundle?method=CAP-AL",
+							"host": [
+								"{{baseUrl}}"
+							],
+							"path": [
+								"api",
+								"pricing-bundle"
+							],
+							"query": [
+								{
+									"key": "method",
+									"value": "CAP-AL",
+									"description": "Cap Additional Logo pricing"
+								}
+							]
+						},
+						"description": "✅ DEPLOYED on Heroku (2025-09-04)\n\nGet cap additional logo pricing (for additional locations on caps). Returns 4 tiers:\n- 1-23: $6.75\n- 24-47: $5.75\n- 48-71: $5.50\n- 72+: $5.25\n\nUsed for future cap embroidery applications."
+					},
+					"response": []
+				},
+				{
+					"name": "Get Embroidery Costs",
+					"request": {
+						"method": "GET",
+						"header": [],
+						"url": {
+							"raw": "{{baseUrl}}/api/embroidery-costs?itemType=Cap&stitchCount=8000",
+							"host": [
+								"{{baseUrl}}"
+							],
+							"path": [
+								"api",
+								"embroidery-costs"
+							],
+							"query": [
+								{
+									"key": "itemType",
+									"value": "Cap",
+									"description": "Cap or Standard"
+								},
+								{
+									"key": "stitchCount",
+									"value": "8000",
+									"description": "Number of stitches"
+								}
+							]
+						},
+						"description": "Get embroidery pricing based on stitch count and item type."
+					},
+					"response": []
+				},
+				{
+					"name": "Get DTG Costs",
+					"request": {
+						"method": "GET",
+						"header": [],
+						"url": {
+							"raw": "{{baseUrl}}/api/dtg-costs",
+							"host": [
+								"{{baseUrl}}"
+							],
+							"path": [
+								"api",
+								"dtg-costs"
+							]
+						},
+						"description": "Get all DTG (Direct to Garment) printing costs by location and size."
+					},
+					"response": []
+				},
+				{
+					"name": "Get DTG Product Bundle",
+					"request": {
+						"method": "GET",
+						"header": [],
+						"url": {
+							"raw": "{{baseUrl}}/api/dtg/product-bundle?styleNumber={{styleNumber}}&color={{color}}",
+							"host": [
+								"{{baseUrl}}"
+							],
+							"path": [
+								"api",
+								"dtg",
+								"product-bundle"
+							],
+							"query": [
+								{
+									"key": "styleNumber",
+									"value": "{{styleNumber}}",
+									"description": "Product style number (required)"
+								},
+								{
+									"key": "color",
+									"value": "{{color}}",
+									"description": "Specific color to focus on (optional)"
+								}
+							]
+						},
+						"description": "🚀 OPTIMIZED & TESTED: Get complete DTG bundle data in one request. ✅ DEPLOYED on Heroku and production tested (Aug 30, 2025). Combines product details, colors, pricing tiers, DTG costs, size-based pricing, and upcharges. Reduces 4 API calls to 1. Parameters: styleNumber (required), color (optional). Performance: ~0.5-1 second response, 5-minute cache."
+					},
+					"response": []
+				},
+				{
+					"name": "Get Screen Print Costs",
+					"request": {
+						"method": "GET",
+						"header": [],
+						"url": {
+							"raw": "{{baseUrl}}/api/screenprint-costs?costType=PrimaryLocation",
+							"host": [
+								"{{baseUrl}}"
+							],
+							"path": [
+								"api",
+								"screenprint-costs"
+							],
+							"query": [
+								{
+									"key": "costType",
+									"value": "PrimaryLocation",
+									"description": "PrimaryLocation or AdditionalLocation"
+								}
+							]
+						},
+						"description": "Get screen printing costs by number of colors and location type."
+					},
+					"response": []
+				},
+				{
+					"name": "Get Pricing Rules",
+					"request": {
+						"method": "GET",
+						"header": [],
+						"url": {
+							"raw": "{{baseUrl}}/api/pricing-rules?styleNumber={{styleNumber}}&method={{method}}",
+							"host": [
+								"{{baseUrl}}"
+							],
+							"path": [
+								"api",
+								"pricing-rules"
+							],
+							"query": [
+								{
+									"key": "styleNumber",
+									"value": "{{styleNumber}}"
+								},
+								{
+									"key": "method",
+									"value": "{{method}}"
+								}
+							]
+						},
+						"description": "Get pricing rules and markups for style/method combination."
+					},
+					"response": []
+				}
+			],
+			"description": "Product pricing, decoration costs, and pricing calculations"
+		},
+		{
+			"name": "🛍️ Product Search",
+			"item": [
+				{
+					"name": "Enhanced Product Search",
+					"request": {
+						"method": "GET",
+						"header": [],
+						"url": {
+							"raw": "{{baseUrl}}/api/products/search?q=polo&category=Polos&includeFacets=true&limit=24",
+							"host": [
+								"{{baseUrl}}"
+							],
+							"path": [
+								"api",
+								"products",
+								"search"
+							],
+							"query": [
+								{
+									"key": "q",
+									"value": "polo",
+									"description": "Search query across style, title, description, keywords, brand"
+								},
+								{
+									"key": "category",
+									"value": "Polos",
+									"description": "Filter by category (can be array: category[]=Polos&category[]=T-Shirts)"
+								},
+								{
+									"key": "brand",
+									"value": "",
+									"description": "Filter by brand (can be array)",
+									"disabled": true
+								},
+								{
+									"key": "color",
+									"value": "",
+									"description": "Filter by color (can be array)",
+									"disabled": true
+								},
+								{
+									"key": "size",
+									"value": "",
+									"description": "Filter by size (can be array)",
+									"disabled": true
+								},
+								{
+									"key": "minPrice",
+									"value": "10",
+									"description": "Minimum price filter",
+									"disabled": true
+								},
+								{
+									"key": "maxPrice",
+									"value": "50",
+									"description": "Maximum price filter",
+									"disabled": true
+								},
+								{
+									"key": "status",
+									"value": "Active",
+									"description": "Product status (Active/Discontinued/all)",
+									"disabled": true
+								},
+								{
+									"key": "sort",
+									"value": "price_asc",
+									"description": "Sort order (name_asc, name_desc, price_asc, price_desc, newest, oldest)",
+									"disabled": true
+								},
+								{
+									"key": "page",
+									"value": "1",
+									"description": "Page number",
+									"disabled": true
+								},
+								{
+									"key": "limit",
+									"value": "24",
+									"description": "Results per page (max 100)"
+								},
+								{
+									"key": "includeFacets",
+									"value": "true",
+									"description": "Include filter counts for UI"
+								}
+							]
+						},
+						"description": "🆕 Advanced product search with smart grouping by style, faceted filtering, and comprehensive product data. Groups multiple records by STYLE to eliminate duplicates and aggregates colors/sizes. Perfect for catalog search pages."
+					},
+					"response": []
+				},
+				{
+					"name": "Style Search",
+					"request": {
+						"method": "GET",
+						"header": [],
+						"url": {
+							"raw": "{{baseUrl}}/api/stylesearch?term=PC54",
+							"host": [
+								"{{baseUrl}}"
+							],
+							"path": [
+								"api",
+								"stylesearch"
+							],
+							"query": [
+								{
+									"key": "term",
+									"value": "PC54",
+									"description": "Search term (style number or name)"
+								}
+							]
+						},
+						"description": "Search products by style number or name. Returns autocomplete suggestions."
+					},
+					"response": []
+				},
+				{
+					"name": "Get Product Colors",
+					"request": {
+						"method": "GET",
+						"header": [],
+						"url": {
+							"raw": "{{baseUrl}}/api/product-colors?styleNumber={{styleNumber}}",
+							"host": [
+								"{{baseUrl}}"
+							],
+							"path": [
+								"api",
+								"product-colors"
+							],
+							"query": [
+								{
+									"key": "styleNumber",
+									"value": "{{styleNumber}}"
+								}
+							]
+						},
+						"description": "Get all available colors for a style. Used for color picker."
+					},
+					"response": []
+				},
+				{
+					"name": "Get Product Details",
+					"request": {
+						"method": "GET",
+						"header": [],
+						"url": {
+							"raw": "{{baseUrl}}/api/product-details?styleNumber={{styleNumber}}",
+							"host": [
+								"{{baseUrl}}"
+							],
+							"path": [
+								"api",
+								"product-details"
+							],
+							"query": [
+								{
+									"key": "styleNumber",
+									"value": "{{styleNumber}}"
+								}
+							]
+						},
+						"description": "Get complete product information including description, features, and specs."
+					},
+					"response": []
+				},
+				{
+					"name": "Check Inventory",
+					"request": {
+						"method": "GET",
+						"header": [],
+						"url": {
+							"raw": "{{baseUrl}}/api/inventory?styleNumber={{styleNumber}}",
+							"host": [
+								"{{baseUrl}}"
+							],
+							"path": [
+								"api",
+								"inventory"
+							],
+							"query": [
+								{
+									"key": "styleNumber",
+									"value": "{{styleNumber}}"
+								}
+							]
+						},
+						"description": "Check real-time inventory levels by size and color."
+					},
+					"response": []
+				},
+				{
+					"name": "Get Sizes by Style & Color",
+					"request": {
+						"method": "GET",
+						"header": [],
+						"url": {
+							"raw": "{{baseUrl}}/api/sizes-by-style-color?styleNumber={{styleNumber}}&color={{color}}",
+							"host": [
+								"{{baseUrl}}"
+							],
+							"path": [
+								"api",
+								"sizes-by-style-color"
+							],
+							"query": [
+								{
+									"key": "styleNumber",
+									"value": "{{styleNumber}}"
+								},
+								{
+									"key": "color",
+									"value": "{{color}}"
+								}
+							]
+						},
+						"description": "Get available sizes for specific style/color combination."
+					},
+					"response": []
+				},
+				{
+					"name": "Get Color Swatches",
+					"request": {
+						"method": "GET",
+						"header": [],
+						"url": {
+							"raw": "{{baseUrl}}/api/color-swatches?styleNumber={{styleNumber}}",
+							"host": [
+								"{{baseUrl}}"
+							],
+							"path": [
+								"api",
+								"color-swatches"
+							],
+							"query": [
+								{
+									"key": "styleNumber",
+									"value": "{{styleNumber}}"
+								}
+							]
+						},
+						"description": "Get color swatches with hex codes for visual display."
+					},
+					"response": []
+				},
+				{
+					"name": "Get Products by Brand",
+					"request": {
+						"method": "GET",
+						"header": [],
+						"url": {
+							"raw": "{{baseUrl}}/api/products-by-brand?brand=Port %26 Company",
+							"host": [
+								"{{baseUrl}}"
+							],
+							"path": [
+								"api",
+								"products-by-brand"
+							],
+							"query": [
+								{
+									"key": "brand",
+									"value": "Port & Company"
+								}
+							]
+						},
+						"description": "Get all products from a specific brand."
+					},
+					"response": []
+				},
+				{
+					"name": "Get Products by Category",
+					"request": {
+						"method": "GET",
+						"header": [],
+						"url": {
+							"raw": "{{baseUrl}}/api/products-by-category?category=T-Shirts",
+							"host": [
+								"{{baseUrl}}"
+							],
+							"path": [
+								"api",
+								"products-by-category"
+							],
+							"query": [
+								{
+									"key": "category",
+									"value": "T-Shirts"
+								}
+							]
+						},
+						"description": "Get all products in a category."
+					},
+					"response": []
+				},
+				{
+					"name": "Get All Brands",
+					"request": {
+						"method": "GET",
+						"header": [],
+						"url": {
+							"raw": "{{baseUrl}}/api/all-brands",
+							"host": [
+								"{{baseUrl}}"
+							],
+							"path": [
+								"api",
+								"all-brands"
+							]
+						},
+						"description": "Get list of all available brands with logos. Returns brand name, logo URL, and sample product styles. Perfect for building brand showcase pages or brand filter menus."
+					},
+					"response": []
+				},
+				{
+					"name": "Get All Categories",
+					"request": {
+						"method": "GET",
+						"header": [],
+						"url": {
+							"raw": "{{baseUrl}}/api/all-categories",
+							"host": [
+								"{{baseUrl}}"
+							],
+							"path": [
+								"api",
+								"all-categories"
+							]
+						},
+						"description": "Get list of all product categories."
+					},
+					"response": []
+				},
+				{
+					"name": "Get All Subcategories",
+					"request": {
+						"method": "GET",
+						"header": [],
+						"url": {
+							"raw": "{{baseUrl}}/api/all-subcategories",
+							"host": [
+								"{{baseUrl}}"
+							],
+							"path": [
+								"api",
+								"all-subcategories"
+							]
+						},
+						"description": "Get list of all product subcategories."
+					},
+					"response": []
+				},
+				{
+					"name": "Get Product Search Index",
+					"request": {
+						"method": "GET",
+						"header": []
+					},
+					"response": []
+				}
+			],
+			"description": "Find products, colors, sizes, and check inventory"
+		},
+		{
+			"name": "📊 Pricing Matrix",
+			"item": [
+				{
+					"name": "Get All Pricing Matrices",
+					"request": {
+						"method": "GET",
+						"header": [],
+						"url": {
+							"raw": "{{baseUrl}}/api/pricing-matrix",
+							"host": [
+								"{{baseUrl}}"
+							],
+							"path": [
+								"api",
+								"pricing-matrix"
+							]
+						},
+						"description": "Get all saved pricing configurations. Filter by session, style, color, or method."
+					},
+					"response": []
+				},
+				{
+					"name": "Create Pricing Matrix",
+					"request": {
+						"method": "POST",
+						"header": [
+							{
+								"key": "Content-Type",
+								"value": "application/json"
+							}
+						],
+						"body": {
+							"mode": "raw",
+							"raw": "{\n  \"SessionID\": \"{{sessionId}}\",\n  \"StyleNumber\": \"PC54\",\n  \"Color\": \"Red\",\n  \"EmbellishmentType\": \"DTG\",\n  \"TierStructure\": {\n    \"tiers\": [\n      {\"min\": 24, \"max\": 47, \"label\": \"24-47\"},\n      {\"min\": 48, \"max\": 71, \"label\": \"48-71\"},\n      {\"min\": 72, \"max\": 999, \"label\": \"72+\"}\n    ]\n  },\n  \"PriceMatrix\": {\n    \"24-47\": {\n      \"S\": 15.99,\n      \"M\": 15.99,\n      \"L\": 15.99,\n      \"XL\": 15.99,\n      \"2XL\": 17.99\n    },\n    \"48-71\": {\n      \"S\": 14.99,\n      \"M\": 14.99,\n      \"L\": 14.99,\n      \"XL\": 14.99,\n      \"2XL\": 16.99\n    },\n    \"72+\": {\n      \"S\": 13.99,\n      \"M\": 13.99,\n      \"L\": 13.99,\n      \"XL\": 13.99,\n      \"2XL\": 15.99\n    }\n  }\n}"
+						},
+						"url": {
+							"raw": "{{baseUrl}}/api/pricing-matrix",
+							"host": [
+								"{{baseUrl}}"
+							],
+							"path": [
+								"api",
+								"pricing-matrix"
+							]
+						},
+						"description": "Save custom pricing with quantity tiers for a product/decoration combo."
+					},
+					"response": []
+				},
+				{
+					"name": "Lookup Pricing Matrix",
+					"request": {
+						"method": "GET",
+						"header": [],
+						"url": {
+							"raw": "{{baseUrl}}/api/pricing-matrix/lookup?styleNumber={{styleNumber}}&color={{color}}&embellishmentType={{method}}&sessionID={{sessionId}}",
+							"host": [
+								"{{baseUrl}}"
+							],
+							"path": [
+								"api",
+								"pricing-matrix",
+								"lookup"
+							],
+							"query": [
+								{
+									"key": "styleNumber",
+									"value": "{{styleNumber}}"
+								},
+								{
+									"key": "color",
+									"value": "{{color}}"
+								},
+								{
+									"key": "embellishmentType",
+									"value": "{{method}}"
+								},
+								{
+									"key": "sessionID",
+									"value": "{{sessionId}}"
+								}
+							]
+						},
+						"description": "Check if pricing exists for specific product/color/decoration combo."
+					},
+					"response": []
+				}
+			],
+			"description": "Save and retrieve custom pricing configurations"
+		},
+		{
+			"name": "🛒 Cart Management",
+			"item": [
+				{
+					"name": "Get Cart Sessions",
+					"request": {
+						"method": "GET",
+						"header": [],
+						"url": {
+							"raw": "{{baseUrl}}/api/cart-sessions",
+							"host": [
+								"{{baseUrl}}"
+							],
+							"path": [
+								"api",
+								"cart-sessions"
+							]
+						},
+						"description": "Get all cart sessions. Each session represents one customer's cart."
+					},
+					"response": []
+				},
+				{
+					"name": "Create Cart Session",
+					"request": {
+						"method": "POST",
+						"header": [
+							{
+								"key": "Content-Type",
+								"value": "application/json"
+							}
+						],
+						"body": {
+							"mode": "raw",
+							"raw": "{\n  \"SessionID\": \"{{$guid}}\",\n  \"CustomerEmail\": \"customer@example.com\",\n  \"CustomerName\": \"John Doe\",\n  \"Status\": \"Active\"\n}"
+						},
+						"url": {
+							"raw": "{{baseUrl}}/api/cart-sessions",
+							"host": [
+								"{{baseUrl}}"
+							],
+							"path": [
+								"api",
+								"cart-sessions"
+							]
+						},
+						"description": "Create new cart session for a customer."
+					},
+					"response": []
+				},
+				{
+					"name": "Get Cart Items",
+					"request": {
+						"method": "GET",
+						"header": [],
+						"url": {
+							"raw": "{{baseUrl}}/api/cart-items",
+							"host": [
+								"{{baseUrl}}"
+							],
+							"path": [
+								"api",
+								"cart-items"
+							]
+						},
+						"description": "Get all cart items across all sessions."
+					},
+					"response": []
+				},
+				{
+					"name": "Add Cart Item",
+					"request": {
+						"method": "POST",
+						"header": [
+							{
+								"key": "Content-Type",
+								"value": "application/json"
+							}
+						],
+						"body": {
+							"mode": "raw",
+							"raw": "{\n  \"SessionID\": \"{{sessionId}}\",\n  \"ProductID\": \"PC54-Red\",\n  \"StyleNumber\": \"PC54\",\n  \"Color\": \"Red\",\n  \"Quantity\": 50,\n  \"DecorationMethod\": \"DTG\",\n  \"PrintLocations\": \"Front\"\n}"
+						},
+						"url": {
+							"raw": "{{baseUrl}}/api/cart-items",
+							"host": [
+								"{{baseUrl}}"
+							],
+							"path": [
+								"api",
+								"cart-items"
+							]
+						},
+						"description": "Add product to cart. Requires ProductID and SessionID."
+					},
+					"response": []
+				},
+				{
+					"name": "Get Cart Item Sizes",
+					"request": {
+						"method": "GET",
+						"header": [],
+						"url": {
+							"raw": "{{baseUrl}}/api/cart-item-sizes",
+							"host": [
+								"{{baseUrl}}"
+							],
+							"path": [
+								"api",
+								"cart-item-sizes"
+							]
+						},
+						"description": "Get size breakdown for cart items (e.g., 10 Small, 15 Medium)."
+					},
+					"response": []
+				}
+			],
+			"description": "Shopping cart sessions and items"
+		},
+		{
+			"name": "📝 Quote System",
+			"item": [
+				{
+					"name": "Get Quote Sessions",
+					"request": {
+						"method": "GET",
+						"header": [],
+						"url": {
+							"raw": "{{baseUrl}}/api/quote_sessions",
+							"host": [
+								"{{baseUrl}}"
+							],
+							"path": [
+								"api",
+								"quote_sessions"
+							]
+						},
+						"description": "Get all quote sessions. Formal quotes with terms and expiration."
+					},
+					"response": []
+				},
+				{
+					"name": "Get Quote Items",
+					"request": {
+						"method": "GET",
+						"header": [],
+						"url": {
+							"raw": "{{baseUrl}}/api/quote_items",
+							"host": [
+								"{{baseUrl}}"
+							],
+							"path": [
+								"api",
+								"quote_items"
+							]
+						},
+						"description": "Get all quote line items with pricing details."
+					},
+					"response": []
+				},
+				{
+					"name": "Get Quote Analytics",
+					"request": {
+						"method": "GET",
+						"header": [],
+						"url": {
+							"raw": "{{baseUrl}}/api/quote_analytics",
+							"host": [
+								"{{baseUrl}}"
+							],
+							"path": [
+								"api",
+								"quote_analytics"
+							]
+						},
+						"description": "Track quote views, modifications, and conversion metrics."
+					},
+					"response": []
+				}
+			],
+			"description": "Formal quotes with expiration and tracking"
+		},
+		{
+			"name": "📦 Orders & Customers",
+			"item": [
+				{
+					"name": "Get Orders",
+					"request": {
+						"method": "GET",
+						"header": [],
+						"url": {
+							"raw": "{{baseUrl}}/api/orders",
+							"host": [
+								"{{baseUrl}}"
+							],
+							"path": [
+								"api",
+								"orders"
+							]
+						},
+						"description": "Get all orders. Shows production status and tracking info."
+					},
+					"response": []
+				},
+				{
+					"name": "Get Order ODBC Data",
+					"request": {
+						"method": "GET",
+						"header": [],
+						"url": {
+							"raw": "{{baseUrl}}/api/order-odbc?limit=100",
+							"host": [
+								"{{baseUrl}}"
+							],
+							"path": [
+								"api",
+								"order-odbc"
+							],
+							"query": [
+								{
+									"key": "limit",
+									"value": "100"
+								}
+							]
+						},
+						"description": "Get detailed order records from ODBC connection."
+					},
+					"response": []
+				},
+				{
+					"name": "Get Customers",
+					"request": {
+						"method": "GET",
+						"header": [],
+						"url": {
+							"raw": "{{baseUrl}}/api/customers",
+							"host": [
+								"{{baseUrl}}"
+							],
+							"path": [
+								"api",
+								"customers"
+							]
+						},
+						"description": "Get all customer records with contact info."
+					},
+					"response": []
+				}
+			],
+			"description": "Order management and customer records"
+		},
+		{
+			"name": "📈 Dashboard & Reports",
+			"item": [
+				{
+					"name": "Order Dashboard",
+					"request": {
+						"method": "GET",
+						"header": [],
+						"url": {
+							"raw": "{{baseUrl}}/api/order-dashboard?days=7",
+							"host": [
+								"{{baseUrl}}"
+							],
+							"path": [
+								"api",
+								"order-dashboard"
+							],
+							"query": [
+								{
+									"key": "days",
+									"value": "7",
+									"description": "Number of days to look back"
+								},
+								{
+									"key": "includeDetails",
+									"value": "false",
+									"description": "Include order list",
+									"disabled": true
+								}
+							]
+						},
+						"description": "Get order metrics, sales by rep, shipping status. Pre-calculated for performance."
+					},
+					"response": []
+				},
+				{
+					"name": "Staff Announcements",
+					"request": {
+						"method": "GET",
+						"header": [],
+						"url": {
+							"raw": "{{baseUrl}}/api/staff-announcements",
+							"host": [
+								"{{baseUrl}}"
+							],
+							"path": [
+								"api",
+								"staff-announcements"
+							]
+						},
+						"description": "Get current staff announcements and updates."
+					},
+					"response": []
+				},
+				{
+					"name": "Production Schedules",
+					"request": {
+						"method": "GET",
+						"header": [],
+						"url": {
+							"raw": "{{baseUrl}}/api/production-schedules?limit=10",
+							"host": [
+								"{{baseUrl}}"
+							],
+							"path": [
+								"api",
+								"production-schedules"
+							],
+							"query": [
+								{
+									"key": "limit",
+									"value": "10"
+								}
+							]
+						},
+						"description": "Get production availability dates for all decoration methods."
+					},
+					"response": []
+				}
+			],
+			"description": "Business metrics and operational data"
+		},
+		{
+			"name": "⚙️ Utilities",
+			"item": [
+				{
+					"name": "Health Check",
+					"request": {
+						"method": "GET",
+						"header": [],
+						"url": {
+							"raw": "{{baseUrl}}/api/health",
+							"host": [
+								"{{baseUrl}}"
+							],
+							"path": [
+								"api",
+								"health"
+							]
+						},
+						"description": "Check API health, Caspio connection, and system info."
+					},
+					"response": []
+				},
+				{
+					"name": "Get Locations",
+					"request": {
+						"method": "GET",
+						"header": [],
+						"url": {
+							"raw": "{{baseUrl}}/api/locations",
+							"host": [
+								"{{baseUrl}}"
+							],
+							"path": [
+								"api",
+								"locations"
+							]
+						},
+						"description": "Get list of print locations (Front, Back, Left Chest, etc)."
+					},
+					"response": []
+				},
+				{
+					"name": "Get Transfers",
+					"request": {
+						"method": "GET",
+						"header": [],
+						"url": {
+							"raw": "{{baseUrl}}/api/transfers",
+							"host": [
+								"{{baseUrl}}"
+							],
+							"path": [
+								"api",
+								"transfers"
+							]
+						},
+						"description": "Get transfer printing options and pricing."
+					},
+					"response": []
+				},
+				{
+					"name": "Test Sanmar Bulk",
+					"request": {
+						"method": "GET",
+						"header": [],
+						"url": {
+							"raw": "{{baseUrl}}/api/test-sanmar-bulk",
+							"host": [
+								"{{baseUrl}}"
+							],
+							"path": [
+								"api",
+								"test-sanmar-bulk"
+							]
+						},
+						"description": "Test bulk product import from Sanmar."
+					},
+					"response": []
+				}
+			],
+			"description": "System health and miscellaneous endpoints"
+		},
+		{
+			"name": "🎨 Transfers",
+			"item": [
+				{
+					"name": "Get Transfer Price",
+					"request": {
+						"method": "GET",
+						"header": [],
+						"url": {
+							"raw": "{{baseUrl}}/api/transfers/lookup?size=Adult&quantity=10&price_type=Regular",
+							"host": [
+								"{{baseUrl}}"
+							],
+							"path": [
+								"api",
+								"transfers",
+								"lookup"
+							],
+							"query": [
+								{
+									"key": "size",
+									"value": "Adult",
+									"description": "Transfer size"
+								},
+								{
+									"key": "quantity",
+									"value": "10",
+									"description": "Quantity"
+								},
+								{
+									"key": "price_type",
+									"value": "Regular",
+									"description": "Price type"
+								}
+							]
+						},
+						"description": "Lookup transfer price by size and quantity"
+					},
+					"response": []
+				},
+				{
+					"name": "Get Transfer Matrix",
+					"request": {
+						"method": "GET",
+						"header": [],
+						"url": {
+							"raw": "{{baseUrl}}/api/transfers/matrix?size=Adult",
+							"host": [
+								"{{baseUrl}}"
+							],
+							"path": [
+								"api",
+								"transfers",
+								"matrix"
+							],
+							"query": [
+								{
+									"key": "size",
+									"value": "Adult",
+									"description": "Transfer size"
+								}
+							]
+						},
+						"description": "Get transfer pricing matrix for a size"
+					},
+					"response": []
+				},
+				{
+					"name": "Get Transfer Sizes",
+					"request": {
+						"method": "GET",
+						"header": [],
+						"url": {
+							"raw": "{{baseUrl}}/api/transfers/sizes",
+							"host": [
+								"{{baseUrl}}"
+							],
+							"path": [
+								"api",
+								"transfers",
+								"sizes"
+							],
+							"query": []
+						},
+						"description": "Get all available transfer sizes"
+					},
+					"response": []
+				}
+			],
+			"description": "Transfer printing pricing and management"
+		}
+	],
+	"variable": [
+		{
+			"key": "baseUrl",
+			"value": "https://caspio-pricing-proxy-ab30a049961a.herokuapp.com",
+			"type": "string",
+			"description": "Production Heroku URL"
+		},
+		{
+			"key": "styleNumber",
+			"value": "PC54",
+			"type": "string"
+		},
+		{
+			"key": "color",
+			"value": "Red",
+			"type": "string"
+		},
+		{
+			"key": "method",
+			"value": "DTG",
+			"type": "string"
+		},
+		{
+			"key": "sessionId",
+			"value": "test-session-123",
+			"type": "string"
+		},
+		{
+			"key": "id",
+			"value": "1",
+			"type": "string",
+			"description": "Generic ID for CRUD operations"
+		}
+	]
 }